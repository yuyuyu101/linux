--- conflicted
+++ resolved
@@ -1,7 +1,4 @@
-<<<<<<< HEAD
-=======
 dts-dirs += amd
->>>>>>> 70bcc9ba
 dts-dirs += apm
 dts-dirs += arm
 dts-dirs += cavium
