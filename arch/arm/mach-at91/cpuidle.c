/*
 * based on arch/arm/mach-kirkwood/cpuidle.c
 *
 * CPU idle support for AT91 SoC
 *
 * This file is licensed under the terms of the GNU General Public
 * License version 2.  This program is licensed "as is" without any
 * warranty of any kind, whether express or implied.
 *
 * The cpu idle uses wait-for-interrupt and RAM self refresh in order
 * to implement two idle states -
 * #1 wait-for-interrupt
 * #2 wait-for-interrupt and RAM self refresh
 */

#include <linux/kernel.h>
#include <linux/init.h>
#include <linux/platform_device.h>
#include <linux/cpuidle.h>
#include <linux/io.h>
#include <linux/export.h>
#include <asm/proc-fns.h>
#include <asm/cpuidle.h>

#include "pm.h"

#define AT91_MAX_STATES	2

static DEFINE_PER_CPU(struct cpuidle_device, at91_cpuidle_device);

/* Actual code that puts the SoC in different idle states */
static int at91_enter_idle(struct cpuidle_device *dev,
			struct cpuidle_driver *drv,
			       int index)
{
<<<<<<< HEAD
	struct timeval before, after;
	int idle_time;

	local_irq_disable();
	do_gettimeofday(&before);
	if (index == 0)
		/* Wait for interrupt state */
		cpu_do_idle();
	else if (index == 1)
		at91_standby();

	do_gettimeofday(&after);
	local_irq_enable();
	idle_time = (after.tv_sec - before.tv_sec) * USEC_PER_SEC +
			(after.tv_usec - before.tv_usec);
=======
	u32 saved_lpr;

	__asm__("b 1f; .align 5; 1:\n"
	"	mcr p15, 0, r0, c7, c10, 4");	/* drain write buffer */

	saved_lpr = sdram_selfrefresh_enable();
	cpu_do_idle();
	sdram_selfrefresh_disable(saved_lpr);
>>>>>>> d326f44e

	return index;
}

static struct cpuidle_driver at91_idle_driver = {
	.name			= "at91_idle",
	.owner			= THIS_MODULE,
	.en_core_tk_irqen	= 1,
	.states[0]		= ARM_CPUIDLE_WFI_STATE,
	.states[1]		= {
		.enter			= at91_enter_idle,
		.exit_latency		= 10,
		.target_residency	= 100000,
		.flags			= CPUIDLE_FLAG_TIME_VALID,
		.name			= "RAM_SR",
		.desc			= "WFI and DDR Self Refresh",
	},
	.state_count = AT91_MAX_STATES,
};

/* Initialize CPU idle by registering the idle states */
static int at91_init_cpuidle(void)
{
	struct cpuidle_device *device;

	device = &per_cpu(at91_cpuidle_device, smp_processor_id());
	device->state_count = AT91_MAX_STATES;

	cpuidle_register_driver(&at91_idle_driver);

	if (cpuidle_register_device(device)) {
		printk(KERN_ERR "at91_init_cpuidle: Failed registering\n");
		return -EIO;
	}
	return 0;
}

device_initcall(at91_init_cpuidle);<|MERGE_RESOLUTION|>--- conflicted
+++ resolved
@@ -33,32 +33,7 @@
 			struct cpuidle_driver *drv,
 			       int index)
 {
-<<<<<<< HEAD
-	struct timeval before, after;
-	int idle_time;
-
-	local_irq_disable();
-	do_gettimeofday(&before);
-	if (index == 0)
-		/* Wait for interrupt state */
-		cpu_do_idle();
-	else if (index == 1)
-		at91_standby();
-
-	do_gettimeofday(&after);
-	local_irq_enable();
-	idle_time = (after.tv_sec - before.tv_sec) * USEC_PER_SEC +
-			(after.tv_usec - before.tv_usec);
-=======
-	u32 saved_lpr;
-
-	__asm__("b 1f; .align 5; 1:\n"
-	"	mcr p15, 0, r0, c7, c10, 4");	/* drain write buffer */
-
-	saved_lpr = sdram_selfrefresh_enable();
-	cpu_do_idle();
-	sdram_selfrefresh_disable(saved_lpr);
->>>>>>> d326f44e
+	at91_standby();
 
 	return index;
 }
