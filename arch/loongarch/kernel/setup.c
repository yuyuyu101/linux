--- conflicted
+++ resolved
@@ -282,11 +282,7 @@
 		return;
 
 	/* Prefer to use built-in dtb, checking its legality first. */
-<<<<<<< HEAD
-	if (!fdt_check_header(__dtb_start))
-=======
 	if (IS_ENABLED(CONFIG_BUILTIN_DTB) && !fdt_check_header(__dtb_start))
->>>>>>> 0c383648
 		fdt_pointer = __dtb_start;
 	else
 		fdt_pointer = efi_fdt_pointer(); /* Fallback to firmware dtb */
