--- conflicted
+++ resolved
@@ -577,11 +577,7 @@
 	ctx->host_node = of_graph_get_remote_port_parent(endpoint);
 	of_node_put(endpoint);
 
-<<<<<<< HEAD
-	if (ctx->dsi_lanes < 0 || ctx->dsi_lanes > 4) {
-=======
 	if (ctx->dsi_lanes <= 0 || ctx->dsi_lanes > 4) {
->>>>>>> 88084a3d
 		ret = -EINVAL;
 		goto err_put_node;
 	}
@@ -613,22 +609,10 @@
 		}
 	}
 
-<<<<<<< HEAD
-	ret = drm_of_find_panel_or_bridge(dev->of_node, 2, 0, &panel, &panel_bridge);
-	if (ret < 0)
-		goto err_put_node;
-	if (panel) {
-		panel_bridge = devm_drm_panel_bridge_add(dev, panel);
-		if (IS_ERR(panel_bridge)) {
-			ret = PTR_ERR(panel_bridge);
-			goto err_put_node;
-		}
-=======
 	panel_bridge = devm_drm_of_get_bridge(dev, dev->of_node, 2, 0);
 	if (IS_ERR(panel_bridge)) {
 		ret = PTR_ERR(panel_bridge);
 		goto err_put_node;
->>>>>>> 88084a3d
 	}
 
 	ctx->panel_bridge = panel_bridge;
