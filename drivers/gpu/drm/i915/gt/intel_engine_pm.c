--- conflicted
+++ resolved
@@ -112,11 +112,7 @@
 {
 	struct intel_gt_timelines *timelines = &engine->gt->timelines;
 
-<<<<<<< HEAD
-	ENGINE_TRACE(engine, "\n");
-=======
 	ENGINE_TRACE(engine, "parking\n");
->>>>>>> 04d5ce62
 
 	/*
 	 * We have to serialise all potential retirement paths with our
@@ -253,11 +249,7 @@
 	if (!switch_to_kernel_context(engine))
 		return -EBUSY;
 
-<<<<<<< HEAD
-	ENGINE_TRACE(engine, "\n");
-=======
 	ENGINE_TRACE(engine, "parked\n");
->>>>>>> 04d5ce62
 
 	call_idle_barriers(engine); /* cleanup after wedging */
 
