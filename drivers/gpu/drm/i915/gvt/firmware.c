/*
 * Copyright(c) 2011-2016 Intel Corporation. All rights reserved.
 *
 * Permission is hereby granted, free of charge, to any person obtaining a
 * copy of this software and associated documentation files (the "Software"),
 * to deal in the Software without restriction, including without limitation
 * the rights to use, copy, modify, merge, publish, distribute, sublicense,
 * and/or sell copies of the Software, and to permit persons to whom the
 * Software is furnished to do so, subject to the following conditions:
 *
 * The above copyright notice and this permission notice (including the next
 * paragraph) shall be included in all copies or substantial portions of the
 * Software.
 *
 * THE SOFTWARE IS PROVIDED "AS IS", WITHOUT WARRANTY OF ANY KIND, EXPRESS OR
 * IMPLIED, INCLUDING BUT NOT LIMITED TO THE WARRANTIES OF MERCHANTABILITY,
 * FITNESS FOR A PARTICULAR PURPOSE AND NONINFRINGEMENT.  IN NO EVENT SHALL
 * THE AUTHORS OR COPYRIGHT HOLDERS BE LIABLE FOR ANY CLAIM, DAMAGES OR OTHER
 * LIABILITY, WHETHER IN AN ACTION OF CONTRACT, TORT OR OTHERWISE, ARISING FROM,
 * OUT OF OR IN CONNECTION WITH THE SOFTWARE OR THE USE OR OTHER DEALINGS IN THE
 * SOFTWARE.
 *
 * Authors:
 *    Zhi Wang <zhi.a.wang@intel.com>
 *
 * Contributors:
 *    Changbin Du <changbin.du@intel.com>
 *
 */

#include <linux/firmware.h>
#include <linux/crc32.h>

#include "i915_drv.h"
#include "gvt.h"
#include "i915_pvinfo.h"

#define FIRMWARE_VERSION (0x0)

struct gvt_firmware_header {
	u64 magic;
	u32 crc32;		/* protect the data after this field */
	u32 version;
	u64 cfg_space_size;
	u64 cfg_space_offset;	/* offset in the file */
	u64 mmio_size;
	u64 mmio_offset;	/* offset in the file */
	unsigned char data[1];
};

#define dev_to_drm_minor(d) dev_get_drvdata((d))

static ssize_t
gvt_firmware_read(struct file *filp, struct kobject *kobj,
	     struct bin_attribute *attr, char *buf,
	     loff_t offset, size_t count)
{
	memcpy(buf, attr->private + offset, count);
	return count;
}

static struct bin_attribute firmware_attr = {
	.attr = {.name = "gvt_firmware", .mode = (S_IRUSR)},
	.read = gvt_firmware_read,
	.write = NULL,
	.mmap = NULL,
};

static int expose_firmware_sysfs(struct intel_gvt *gvt)
{
	struct drm_i915_private *dev_priv = gvt->dev_priv;
	struct intel_gvt_device_info *info = &gvt->device_info;
	struct pci_dev *pdev = gvt->dev_priv->drm.pdev;
	struct intel_gvt_mmio_info *e;
	struct gvt_firmware_header *h;
	void *firmware;
	void *p;
	unsigned long size, crc32_start;
	int i;
	int ret;

<<<<<<< HEAD
	size = sizeof(*h) + info->mmio_size + info->cfg_space_size - 1;
=======
	size = sizeof(*h) + info->mmio_size + info->cfg_space_size;
>>>>>>> 20d5c84b
	firmware = vzalloc(size);
	if (!firmware)
		return -ENOMEM;

	h = firmware;

	h->magic = VGT_MAGIC;
	h->version = FIRMWARE_VERSION;
	h->cfg_space_size = info->cfg_space_size;
	h->cfg_space_offset = offsetof(struct gvt_firmware_header, data);
	h->mmio_size = info->mmio_size;
	h->mmio_offset = h->cfg_space_offset + h->cfg_space_size;

	p = firmware + h->cfg_space_offset;

	for (i = 0; i < h->cfg_space_size; i += 4)
		pci_read_config_dword(pdev, i, p + i);

	memcpy(gvt->firmware.cfg_space, p, info->cfg_space_size);

	p = firmware + h->mmio_offset;

	hash_for_each(gvt->mmio.mmio_info_table, i, e, node) {
		int j;

		for (j = 0; j < e->length; j += 4)
			*(u32 *)(p + e->offset + j) =
				I915_READ_NOTRACE(_MMIO(e->offset + j));
	}

	memcpy(gvt->firmware.mmio, p, info->mmio_size);

	crc32_start = offsetof(struct gvt_firmware_header, crc32) + 4;
	h->crc32 = crc32_le(0, firmware + crc32_start, size - crc32_start);

	firmware_attr.size = size;
	firmware_attr.private = firmware;

	ret = device_create_bin_file(&pdev->dev, &firmware_attr);
	if (ret) {
		vfree(firmware);
		return ret;
	}
	return 0;
}

static void clean_firmware_sysfs(struct intel_gvt *gvt)
{
	struct pci_dev *pdev = gvt->dev_priv->drm.pdev;

	device_remove_bin_file(&pdev->dev, &firmware_attr);
	vfree(firmware_attr.private);
}

/**
 * intel_gvt_free_firmware - free GVT firmware
 * @gvt: intel gvt device
 *
 */
void intel_gvt_free_firmware(struct intel_gvt *gvt)
{
	if (!gvt->firmware.firmware_loaded)
		clean_firmware_sysfs(gvt);

	kfree(gvt->firmware.cfg_space);
	kfree(gvt->firmware.mmio);
}

static int verify_firmware(struct intel_gvt *gvt,
			   const struct firmware *fw)
{
	struct intel_gvt_device_info *info = &gvt->device_info;
	struct drm_i915_private *dev_priv = gvt->dev_priv;
	struct pci_dev *pdev = dev_priv->drm.pdev;
	struct gvt_firmware_header *h;
	unsigned long id, crc32_start;
	const void *mem;
	const char *item;
	u64 file, request;

	h = (struct gvt_firmware_header *)fw->data;

	crc32_start = offsetof(struct gvt_firmware_header, crc32) + 4;
	mem = fw->data + crc32_start;

#define VERIFY(s, a, b) do { \
	item = (s); file = (u64)(a); request = (u64)(b); \
	if ((a) != (b)) \
		goto invalid_firmware; \
} while (0)

	VERIFY("magic number", h->magic, VGT_MAGIC);
	VERIFY("version", h->version, FIRMWARE_VERSION);
	VERIFY("crc32", h->crc32, crc32_le(0, mem, fw->size - crc32_start));
	VERIFY("cfg space size", h->cfg_space_size, info->cfg_space_size);
	VERIFY("mmio size", h->mmio_size, info->mmio_size);

	mem = (fw->data + h->cfg_space_offset);

	id = *(u16 *)(mem + PCI_VENDOR_ID);
	VERIFY("vender id", id, pdev->vendor);

	id = *(u16 *)(mem + PCI_DEVICE_ID);
	VERIFY("device id", id, pdev->device);

	id = *(u8 *)(mem + PCI_REVISION_ID);
	VERIFY("revision id", id, pdev->revision);

#undef VERIFY
	return 0;

invalid_firmware:
	gvt_dbg_core("Invalid firmware: %s [file] 0x%llx [request] 0x%llx\n",
		     item, file, request);
	return -EINVAL;
}

#define GVT_FIRMWARE_PATH "i915/gvt"

/**
 * intel_gvt_load_firmware - load GVT firmware
 * @gvt: intel gvt device
 *
 */
int intel_gvt_load_firmware(struct intel_gvt *gvt)
{
	struct intel_gvt_device_info *info = &gvt->device_info;
	struct drm_i915_private *dev_priv = gvt->dev_priv;
	struct pci_dev *pdev = dev_priv->drm.pdev;
	struct intel_gvt_firmware *firmware = &gvt->firmware;
	struct gvt_firmware_header *h;
	const struct firmware *fw;
	char *path;
	void *mem;
	int ret;

	path = kmalloc(PATH_MAX, GFP_KERNEL);
	if (!path)
		return -ENOMEM;

	mem = kmalloc(info->cfg_space_size, GFP_KERNEL);
	if (!mem) {
		kfree(path);
		return -ENOMEM;
	}

	firmware->cfg_space = mem;

	mem = kmalloc(info->mmio_size, GFP_KERNEL);
	if (!mem) {
		kfree(path);
		kfree(firmware->cfg_space);
		return -ENOMEM;
	}

	firmware->mmio = mem;

	sprintf(path, "%s/vid_0x%04x_did_0x%04x_rid_0x%02x.golden_hw_state",
		 GVT_FIRMWARE_PATH, pdev->vendor, pdev->device,
		 pdev->revision);

	gvt_dbg_core("request hw state firmware %s...\n", path);

	ret = request_firmware(&fw, path, &dev_priv->drm.pdev->dev);
	kfree(path);

	if (ret)
		goto expose_firmware;

	gvt_dbg_core("success.\n");

	ret = verify_firmware(gvt, fw);
	if (ret)
		goto out_free_fw;

	gvt_dbg_core("verified.\n");

	h = (struct gvt_firmware_header *)fw->data;

	memcpy(firmware->cfg_space, fw->data + h->cfg_space_offset,
	       h->cfg_space_size);
	memcpy(firmware->mmio, fw->data + h->mmio_offset,
	       h->mmio_size);

	release_firmware(fw);
	firmware->firmware_loaded = true;
	return 0;

out_free_fw:
	release_firmware(fw);
expose_firmware:
	expose_firmware_sysfs(gvt);
	return 0;
}<|MERGE_RESOLUTION|>--- conflicted
+++ resolved
@@ -79,11 +79,7 @@
 	int i;
 	int ret;
 
-<<<<<<< HEAD
-	size = sizeof(*h) + info->mmio_size + info->cfg_space_size - 1;
-=======
 	size = sizeof(*h) + info->mmio_size + info->cfg_space_size;
->>>>>>> 20d5c84b
 	firmware = vzalloc(size);
 	if (!firmware)
 		return -ENOMEM;
