--- conflicted
+++ resolved
@@ -612,8 +612,6 @@
 	.init_sequence = rgb10max3_panel_init_sequence,
 };
 
-<<<<<<< HEAD
-=======
 static int gameforcechi_init_sequence(struct st7703 *ctx)
 {
 	struct mipi_dsi_device *dsi = to_mipi_dsi_device(ctx->dev);
@@ -700,7 +698,6 @@
 	.init_sequence = gameforcechi_init_sequence,
 };
 
->>>>>>> 0c383648
 static int st7703_enable(struct drm_panel *panel)
 {
 	struct st7703 *ctx = panel_to_st7703(panel);
@@ -976,10 +973,7 @@
 
 static const struct of_device_id st7703_of_match[] = {
 	{ .compatible = "anbernic,rg353v-panel-v2", .data = &rg353v2_desc },
-<<<<<<< HEAD
-=======
 	{ .compatible = "gameforce,chi-panel", .data = &gameforcechi_desc },
->>>>>>> 0c383648
 	{ .compatible = "powkiddy,rgb10max3-panel", .data = &rgb10max3_panel_desc },
 	{ .compatible = "powkiddy,rgb30-panel", .data = &rgb30panel_desc },
 	{ .compatible = "rocktech,jh057n00900", .data = &jh057n00900_panel_desc },
