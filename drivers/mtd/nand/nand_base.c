/*
 *  drivers/mtd/nand.c
 *
 *  Overview:
 *   This is the generic MTD driver for NAND flash devices. It should be
 *   capable of working with almost all NAND chips currently available.
 *
 *	Additional technical information is available on
 *	http://www.linux-mtd.infradead.org/doc/nand.html
 *
 *  Copyright (C) 2000 Steven J. Hill (sjhill@realitydiluted.com)
 *		  2002-2006 Thomas Gleixner (tglx@linutronix.de)
 *
 *  Credits:
 *	David Woodhouse for adding multichip support
 *
 *	Aleph One Ltd. and Toby Churchill Ltd. for supporting the
 *	rework for 2K page size chips
 *
 *  TODO:
 *	Enable cached programming for 2k page size chips
 *	Check, if mtd->ecctype should be set to MTD_ECC_HW
 *	if we have HW ECC support.
 *	BBT table is not serialized, has to be fixed
 *
 * This program is free software; you can redistribute it and/or modify
 * it under the terms of the GNU General Public License version 2 as
 * published by the Free Software Foundation.
 *
 */

#define pr_fmt(fmt) KBUILD_MODNAME ": " fmt

#include <linux/module.h>
#include <linux/delay.h>
#include <linux/errno.h>
#include <linux/err.h>
#include <linux/sched.h>
#include <linux/slab.h>
#include <linux/types.h>
#include <linux/mtd/mtd.h>
#include <linux/mtd/nand.h>
#include <linux/mtd/nand_ecc.h>
#include <linux/mtd/nand_bch.h>
#include <linux/interrupt.h>
#include <linux/bitops.h>
#include <linux/leds.h>
#include <linux/io.h>
#include <linux/mtd/partitions.h>

/* Define default oob placement schemes for large and small page devices */
static struct nand_ecclayout nand_oob_8 = {
	.eccbytes = 3,
	.eccpos = {0, 1, 2},
	.oobfree = {
		{.offset = 3,
		 .length = 2},
		{.offset = 6,
		 .length = 2} }
};

static struct nand_ecclayout nand_oob_16 = {
	.eccbytes = 6,
	.eccpos = {0, 1, 2, 3, 6, 7},
	.oobfree = {
		{.offset = 8,
		 . length = 8} }
};

static struct nand_ecclayout nand_oob_64 = {
	.eccbytes = 24,
	.eccpos = {
		   40, 41, 42, 43, 44, 45, 46, 47,
		   48, 49, 50, 51, 52, 53, 54, 55,
		   56, 57, 58, 59, 60, 61, 62, 63},
	.oobfree = {
		{.offset = 2,
		 .length = 38} }
};

static struct nand_ecclayout nand_oob_128 = {
	.eccbytes = 48,
	.eccpos = {
		   80, 81, 82, 83, 84, 85, 86, 87,
		   88, 89, 90, 91, 92, 93, 94, 95,
		   96, 97, 98, 99, 100, 101, 102, 103,
		   104, 105, 106, 107, 108, 109, 110, 111,
		   112, 113, 114, 115, 116, 117, 118, 119,
		   120, 121, 122, 123, 124, 125, 126, 127},
	.oobfree = {
		{.offset = 2,
		 .length = 78} }
};

static int nand_get_device(struct mtd_info *mtd, int new_state);

static int nand_do_write_oob(struct mtd_info *mtd, loff_t to,
			     struct mtd_oob_ops *ops);

/*
 * For devices which display every fart in the system on a separate LED. Is
 * compiled away when LED support is disabled.
 */
DEFINE_LED_TRIGGER(nand_led_trigger);

static int check_offs_len(struct mtd_info *mtd,
					loff_t ofs, uint64_t len)
{
	struct nand_chip *chip = mtd->priv;
	int ret = 0;

	/* Start address must align on block boundary */
	if (ofs & ((1ULL << chip->phys_erase_shift) - 1)) {
		pr_debug("%s: unaligned address\n", __func__);
		ret = -EINVAL;
	}

	/* Length must align on block boundary */
	if (len & ((1ULL << chip->phys_erase_shift) - 1)) {
		pr_debug("%s: length not block aligned\n", __func__);
		ret = -EINVAL;
	}

	return ret;
}

/**
 * nand_release_device - [GENERIC] release chip
 * @mtd: MTD device structure
 *
 * Release chip lock and wake up anyone waiting on the device.
 */
static void nand_release_device(struct mtd_info *mtd)
{
	struct nand_chip *chip = mtd->priv;

	/* Release the controller and the chip */
	spin_lock(&chip->controller->lock);
	chip->controller->active = NULL;
	chip->state = FL_READY;
	wake_up(&chip->controller->wq);
	spin_unlock(&chip->controller->lock);
}

/**
 * nand_read_byte - [DEFAULT] read one byte from the chip
 * @mtd: MTD device structure
 *
 * Default read function for 8bit buswidth
 */
static uint8_t nand_read_byte(struct mtd_info *mtd)
{
	struct nand_chip *chip = mtd->priv;
	return readb(chip->IO_ADDR_R);
}

/**
 * nand_read_byte16 - [DEFAULT] read one byte endianness aware from the chip
 * nand_read_byte16 - [DEFAULT] read one byte endianness aware from the chip
 * @mtd: MTD device structure
 *
 * Default read function for 16bit buswidth with endianness conversion.
 *
 */
static uint8_t nand_read_byte16(struct mtd_info *mtd)
{
	struct nand_chip *chip = mtd->priv;
	return (uint8_t) cpu_to_le16(readw(chip->IO_ADDR_R));
}

/**
 * nand_read_word - [DEFAULT] read one word from the chip
 * @mtd: MTD device structure
 *
 * Default read function for 16bit buswidth without endianness conversion.
 */
static u16 nand_read_word(struct mtd_info *mtd)
{
	struct nand_chip *chip = mtd->priv;
	return readw(chip->IO_ADDR_R);
}

/**
 * nand_select_chip - [DEFAULT] control CE line
 * @mtd: MTD device structure
 * @chipnr: chipnumber to select, -1 for deselect
 *
 * Default select function for 1 chip devices.
 */
static void nand_select_chip(struct mtd_info *mtd, int chipnr)
{
	struct nand_chip *chip = mtd->priv;

	switch (chipnr) {
	case -1:
		chip->cmd_ctrl(mtd, NAND_CMD_NONE, 0 | NAND_CTRL_CHANGE);
		break;
	case 0:
		break;

	default:
		BUG();
	}
}

/**
 * nand_write_byte - [DEFAULT] write single byte to chip
 * @mtd: MTD device structure
 * @byte: value to write
 *
 * Default function to write a byte to I/O[7:0]
 */
static void nand_write_byte(struct mtd_info *mtd, uint8_t byte)
{
	struct nand_chip *chip = mtd->priv;

	chip->write_buf(mtd, &byte, 1);
}

/**
 * nand_write_byte16 - [DEFAULT] write single byte to a chip with width 16
 * @mtd: MTD device structure
 * @byte: value to write
 *
 * Default function to write a byte to I/O[7:0] on a 16-bit wide chip.
 */
static void nand_write_byte16(struct mtd_info *mtd, uint8_t byte)
{
	struct nand_chip *chip = mtd->priv;
	uint16_t word = byte;

	/*
	 * It's not entirely clear what should happen to I/O[15:8] when writing
	 * a byte. The ONFi spec (Revision 3.1; 2012-09-19, Section 2.16) reads:
	 *
	 *    When the host supports a 16-bit bus width, only data is
	 *    transferred at the 16-bit width. All address and command line
	 *    transfers shall use only the lower 8-bits of the data bus. During
	 *    command transfers, the host may place any value on the upper
	 *    8-bits of the data bus. During address transfers, the host shall
	 *    set the upper 8-bits of the data bus to 00h.
	 *
	 * One user of the write_byte callback is nand_onfi_set_features. The
	 * four parameters are specified to be written to I/O[7:0], but this is
	 * neither an address nor a command transfer. Let's assume a 0 on the
	 * upper I/O lines is OK.
	 */
	chip->write_buf(mtd, (uint8_t *)&word, 2);
}

/**
 * nand_write_buf - [DEFAULT] write buffer to chip
 * @mtd: MTD device structure
 * @buf: data buffer
 * @len: number of bytes to write
 *
 * Default write function for 8bit buswidth.
 */
static void nand_write_buf(struct mtd_info *mtd, const uint8_t *buf, int len)
{
	struct nand_chip *chip = mtd->priv;

	iowrite8_rep(chip->IO_ADDR_W, buf, len);
}

/**
 * nand_read_buf - [DEFAULT] read chip data into buffer
 * @mtd: MTD device structure
 * @buf: buffer to store date
 * @len: number of bytes to read
 *
 * Default read function for 8bit buswidth.
 */
static void nand_read_buf(struct mtd_info *mtd, uint8_t *buf, int len)
{
	struct nand_chip *chip = mtd->priv;

	ioread8_rep(chip->IO_ADDR_R, buf, len);
}

/**
 * nand_write_buf16 - [DEFAULT] write buffer to chip
 * @mtd: MTD device structure
 * @buf: data buffer
 * @len: number of bytes to write
 *
 * Default write function for 16bit buswidth.
 */
static void nand_write_buf16(struct mtd_info *mtd, const uint8_t *buf, int len)
{
	struct nand_chip *chip = mtd->priv;
	u16 *p = (u16 *) buf;

	iowrite16_rep(chip->IO_ADDR_W, p, len >> 1);
}

/**
 * nand_read_buf16 - [DEFAULT] read chip data into buffer
 * @mtd: MTD device structure
 * @buf: buffer to store date
 * @len: number of bytes to read
 *
 * Default read function for 16bit buswidth.
 */
static void nand_read_buf16(struct mtd_info *mtd, uint8_t *buf, int len)
{
	struct nand_chip *chip = mtd->priv;
	u16 *p = (u16 *) buf;

	ioread16_rep(chip->IO_ADDR_R, p, len >> 1);
}

/**
 * nand_block_bad - [DEFAULT] Read bad block marker from the chip
 * @mtd: MTD device structure
 * @ofs: offset from device start
 * @getchip: 0, if the chip is already selected
 *
 * Check, if the block is bad.
 */
static int nand_block_bad(struct mtd_info *mtd, loff_t ofs, int getchip)
{
	int page, chipnr, res = 0, i = 0;
	struct nand_chip *chip = mtd->priv;
	u16 bad;

	if (chip->bbt_options & NAND_BBT_SCANLASTPAGE)
		ofs += mtd->erasesize - mtd->writesize;

	page = (int)(ofs >> chip->page_shift) & chip->pagemask;

	if (getchip) {
		chipnr = (int)(ofs >> chip->chip_shift);

		nand_get_device(mtd, FL_READING);

		/* Select the NAND device */
		chip->select_chip(mtd, chipnr);
	}

	do {
		if (chip->options & NAND_BUSWIDTH_16) {
			chip->cmdfunc(mtd, NAND_CMD_READOOB,
					chip->badblockpos & 0xFE, page);
			bad = cpu_to_le16(chip->read_word(mtd));
			if (chip->badblockpos & 0x1)
				bad >>= 8;
			else
				bad &= 0xFF;
		} else {
			chip->cmdfunc(mtd, NAND_CMD_READOOB, chip->badblockpos,
					page);
			bad = chip->read_byte(mtd);
		}

		if (likely(chip->badblockbits == 8))
			res = bad != 0xFF;
		else
			res = hweight8(bad) < chip->badblockbits;
		ofs += mtd->writesize;
		page = (int)(ofs >> chip->page_shift) & chip->pagemask;
		i++;
	} while (!res && i < 2 && (chip->bbt_options & NAND_BBT_SCAN2NDPAGE));

	if (getchip) {
		chip->select_chip(mtd, -1);
		nand_release_device(mtd);
	}

	return res;
}

/**
 * nand_default_block_markbad - [DEFAULT] mark a block bad via bad block marker
 * @mtd: MTD device structure
 * @ofs: offset from device start
 *
 * This is the default implementation, which can be overridden by a hardware
 * specific driver. It provides the details for writing a bad block marker to a
 * block.
 */
static int nand_default_block_markbad(struct mtd_info *mtd, loff_t ofs)
{
	struct nand_chip *chip = mtd->priv;
	struct mtd_oob_ops ops;
	uint8_t buf[2] = { 0, 0 };
	int ret = 0, res, i = 0;

	ops.datbuf = NULL;
	ops.oobbuf = buf;
	ops.ooboffs = chip->badblockpos;
	if (chip->options & NAND_BUSWIDTH_16) {
		ops.ooboffs &= ~0x01;
		ops.len = ops.ooblen = 2;
	} else {
		ops.len = ops.ooblen = 1;
	}
	ops.mode = MTD_OPS_PLACE_OOB;

	/* Write to first/last page(s) if necessary */
	if (chip->bbt_options & NAND_BBT_SCANLASTPAGE)
		ofs += mtd->erasesize - mtd->writesize;
	do {
		res = nand_do_write_oob(mtd, ofs, &ops);
		if (!ret)
			ret = res;

		i++;
		ofs += mtd->writesize;
	} while ((chip->bbt_options & NAND_BBT_SCAN2NDPAGE) && i < 2);

	return ret;
}

/**
 * nand_block_markbad_lowlevel - mark a block bad
 * @mtd: MTD device structure
 * @ofs: offset from device start
 *
 * This function performs the generic NAND bad block marking steps (i.e., bad
 * block table(s) and/or marker(s)). We only allow the hardware driver to
 * specify how to write bad block markers to OOB (chip->block_markbad).
 *
 * We try operations in the following order:
 *  (1) erase the affected block, to allow OOB marker to be written cleanly
 *  (2) write bad block marker to OOB area of affected block (unless flag
 *      NAND_BBT_NO_OOB_BBM is present)
 *  (3) update the BBT
 * Note that we retain the first error encountered in (2) or (3), finish the
 * procedures, and dump the error in the end.
*/
static int nand_block_markbad_lowlevel(struct mtd_info *mtd, loff_t ofs)
{
	struct nand_chip *chip = mtd->priv;
	int res, ret = 0;

	if (!(chip->bbt_options & NAND_BBT_NO_OOB_BBM)) {
		struct erase_info einfo;

		/* Attempt erase before marking OOB */
		memset(&einfo, 0, sizeof(einfo));
		einfo.mtd = mtd;
		einfo.addr = ofs;
		einfo.len = 1ULL << chip->phys_erase_shift;
		nand_erase_nand(mtd, &einfo, 0);

		/* Write bad block marker to OOB */
		nand_get_device(mtd, FL_WRITING);
		ret = chip->block_markbad(mtd, ofs);
		nand_release_device(mtd);
	}

	/* Mark block bad in BBT */
	if (chip->bbt) {
		res = nand_markbad_bbt(mtd, ofs);
		if (!ret)
			ret = res;
	}

	if (!ret)
		mtd->ecc_stats.badblocks++;

	return ret;
}

/**
 * nand_check_wp - [GENERIC] check if the chip is write protected
 * @mtd: MTD device structure
 *
 * Check, if the device is write protected. The function expects, that the
 * device is already selected.
 */
static int nand_check_wp(struct mtd_info *mtd)
{
	struct nand_chip *chip = mtd->priv;

	/* Broken xD cards report WP despite being writable */
	if (chip->options & NAND_BROKEN_XD)
		return 0;

	/* Check the WP bit */
	chip->cmdfunc(mtd, NAND_CMD_STATUS, -1, -1);
	return (chip->read_byte(mtd) & NAND_STATUS_WP) ? 0 : 1;
}

/**
 * nand_block_checkbad - [GENERIC] Check if a block is marked bad
 * @mtd: MTD device structure
 * @ofs: offset from device start
 * @getchip: 0, if the chip is already selected
 * @allowbbt: 1, if its allowed to access the bbt area
 *
 * Check, if the block is bad. Either by reading the bad block table or
 * calling of the scan function.
 */
static int nand_block_checkbad(struct mtd_info *mtd, loff_t ofs, int getchip,
			       int allowbbt)
{
	struct nand_chip *chip = mtd->priv;

	if (!chip->bbt)
		return chip->block_bad(mtd, ofs, getchip);

	/* Return info from the table */
	return nand_isbad_bbt(mtd, ofs, allowbbt);
}

/**
 * panic_nand_wait_ready - [GENERIC] Wait for the ready pin after commands.
 * @mtd: MTD device structure
 * @timeo: Timeout
 *
 * Helper function for nand_wait_ready used when needing to wait in interrupt
 * context.
 */
static void panic_nand_wait_ready(struct mtd_info *mtd, unsigned long timeo)
{
	struct nand_chip *chip = mtd->priv;
	int i;

	/* Wait for the device to get ready */
	for (i = 0; i < timeo; i++) {
		if (chip->dev_ready(mtd))
			break;
		touch_softlockup_watchdog();
		mdelay(1);
	}
}

/* Wait for the ready pin, after a command. The timeout is caught later. */
void nand_wait_ready(struct mtd_info *mtd)
{
	struct nand_chip *chip = mtd->priv;
	unsigned long timeo = jiffies + msecs_to_jiffies(20);

	/* 400ms timeout */
	if (in_interrupt() || oops_in_progress)
		return panic_nand_wait_ready(mtd, 400);

	led_trigger_event(nand_led_trigger, LED_FULL);
	/* Wait until command is processed or timeout occurs */
	do {
		if (chip->dev_ready(mtd))
			break;
		touch_softlockup_watchdog();
	} while (time_before(jiffies, timeo));
	led_trigger_event(nand_led_trigger, LED_OFF);
}
EXPORT_SYMBOL_GPL(nand_wait_ready);

/**
 * nand_command - [DEFAULT] Send command to NAND device
 * @mtd: MTD device structure
 * @command: the command to be sent
 * @column: the column address for this command, -1 if none
 * @page_addr: the page address for this command, -1 if none
 *
 * Send command to NAND device. This function is used for small page devices
 * (512 Bytes per page).
 */
static void nand_command(struct mtd_info *mtd, unsigned int command,
			 int column, int page_addr)
{
	register struct nand_chip *chip = mtd->priv;
	int ctrl = NAND_CTRL_CLE | NAND_CTRL_CHANGE;

	/* Write out the command to the device */
	if (command == NAND_CMD_SEQIN) {
		int readcmd;

		if (column >= mtd->writesize) {
			/* OOB area */
			column -= mtd->writesize;
			readcmd = NAND_CMD_READOOB;
		} else if (column < 256) {
			/* First 256 bytes --> READ0 */
			readcmd = NAND_CMD_READ0;
		} else {
			column -= 256;
			readcmd = NAND_CMD_READ1;
		}
		chip->cmd_ctrl(mtd, readcmd, ctrl);
		ctrl &= ~NAND_CTRL_CHANGE;
	}
	chip->cmd_ctrl(mtd, command, ctrl);

	/* Address cycle, when necessary */
	ctrl = NAND_CTRL_ALE | NAND_CTRL_CHANGE;
	/* Serially input address */
	if (column != -1) {
		/* Adjust columns for 16 bit buswidth */
		if (chip->options & NAND_BUSWIDTH_16)
			column >>= 1;
		chip->cmd_ctrl(mtd, column, ctrl);
		ctrl &= ~NAND_CTRL_CHANGE;
	}
	if (page_addr != -1) {
		chip->cmd_ctrl(mtd, page_addr, ctrl);
		ctrl &= ~NAND_CTRL_CHANGE;
		chip->cmd_ctrl(mtd, page_addr >> 8, ctrl);
		/* One more address cycle for devices > 32MiB */
		if (chip->chipsize > (32 << 20))
			chip->cmd_ctrl(mtd, page_addr >> 16, ctrl);
	}
	chip->cmd_ctrl(mtd, NAND_CMD_NONE, NAND_NCE | NAND_CTRL_CHANGE);

	/*
	 * Program and erase have their own busy handlers status and sequential
	 * in needs no delay
	 */
	switch (command) {

	case NAND_CMD_PAGEPROG:
	case NAND_CMD_ERASE1:
	case NAND_CMD_ERASE2:
	case NAND_CMD_SEQIN:
	case NAND_CMD_STATUS:
		return;

	case NAND_CMD_RESET:
		if (chip->dev_ready)
			break;
		udelay(chip->chip_delay);
		chip->cmd_ctrl(mtd, NAND_CMD_STATUS,
			       NAND_CTRL_CLE | NAND_CTRL_CHANGE);
		chip->cmd_ctrl(mtd,
			       NAND_CMD_NONE, NAND_NCE | NAND_CTRL_CHANGE);
		while (!(chip->read_byte(mtd) & NAND_STATUS_READY))
				;
		return;

		/* This applies to read commands */
	default:
		/*
		 * If we don't have access to the busy pin, we apply the given
		 * command delay
		 */
		if (!chip->dev_ready) {
			udelay(chip->chip_delay);
			return;
		}
	}
	/*
	 * Apply this short delay always to ensure that we do wait tWB in
	 * any case on any machine.
	 */
	ndelay(100);

	nand_wait_ready(mtd);
}

/**
 * nand_command_lp - [DEFAULT] Send command to NAND large page device
 * @mtd: MTD device structure
 * @command: the command to be sent
 * @column: the column address for this command, -1 if none
 * @page_addr: the page address for this command, -1 if none
 *
 * Send command to NAND device. This is the version for the new large page
 * devices. We don't have the separate regions as we have in the small page
 * devices. We must emulate NAND_CMD_READOOB to keep the code compatible.
 */
static void nand_command_lp(struct mtd_info *mtd, unsigned int command,
			    int column, int page_addr)
{
	register struct nand_chip *chip = mtd->priv;

	/* Emulate NAND_CMD_READOOB */
	if (command == NAND_CMD_READOOB) {
		column += mtd->writesize;
		command = NAND_CMD_READ0;
	}

	/* Command latch cycle */
	chip->cmd_ctrl(mtd, command, NAND_NCE | NAND_CLE | NAND_CTRL_CHANGE);

	if (column != -1 || page_addr != -1) {
		int ctrl = NAND_CTRL_CHANGE | NAND_NCE | NAND_ALE;

		/* Serially input address */
		if (column != -1) {
			/* Adjust columns for 16 bit buswidth */
			if (chip->options & NAND_BUSWIDTH_16)
				column >>= 1;
			chip->cmd_ctrl(mtd, column, ctrl);
			ctrl &= ~NAND_CTRL_CHANGE;
			chip->cmd_ctrl(mtd, column >> 8, ctrl);
		}
		if (page_addr != -1) {
			chip->cmd_ctrl(mtd, page_addr, ctrl);
			chip->cmd_ctrl(mtd, page_addr >> 8,
				       NAND_NCE | NAND_ALE);
			/* One more address cycle for devices > 128MiB */
			if (chip->chipsize > (128 << 20))
				chip->cmd_ctrl(mtd, page_addr >> 16,
					       NAND_NCE | NAND_ALE);
		}
	}
	chip->cmd_ctrl(mtd, NAND_CMD_NONE, NAND_NCE | NAND_CTRL_CHANGE);

	/*
	 * Program and erase have their own busy handlers status, sequential
	 * in, and deplete1 need no delay.
	 */
	switch (command) {

	case NAND_CMD_CACHEDPROG:
	case NAND_CMD_PAGEPROG:
	case NAND_CMD_ERASE1:
	case NAND_CMD_ERASE2:
	case NAND_CMD_SEQIN:
	case NAND_CMD_RNDIN:
	case NAND_CMD_STATUS:
		return;

	case NAND_CMD_RESET:
		if (chip->dev_ready)
			break;
		udelay(chip->chip_delay);
		chip->cmd_ctrl(mtd, NAND_CMD_STATUS,
			       NAND_NCE | NAND_CLE | NAND_CTRL_CHANGE);
		chip->cmd_ctrl(mtd, NAND_CMD_NONE,
			       NAND_NCE | NAND_CTRL_CHANGE);
		while (!(chip->read_byte(mtd) & NAND_STATUS_READY))
				;
		return;

	case NAND_CMD_RNDOUT:
		/* No ready / busy check necessary */
		chip->cmd_ctrl(mtd, NAND_CMD_RNDOUTSTART,
			       NAND_NCE | NAND_CLE | NAND_CTRL_CHANGE);
		chip->cmd_ctrl(mtd, NAND_CMD_NONE,
			       NAND_NCE | NAND_CTRL_CHANGE);
		return;

	case NAND_CMD_READ0:
		chip->cmd_ctrl(mtd, NAND_CMD_READSTART,
			       NAND_NCE | NAND_CLE | NAND_CTRL_CHANGE);
		chip->cmd_ctrl(mtd, NAND_CMD_NONE,
			       NAND_NCE | NAND_CTRL_CHANGE);

		/* This applies to read commands */
	default:
		/*
		 * If we don't have access to the busy pin, we apply the given
		 * command delay.
		 */
		if (!chip->dev_ready) {
			udelay(chip->chip_delay);
			return;
		}
	}

	/*
	 * Apply this short delay always to ensure that we do wait tWB in
	 * any case on any machine.
	 */
	ndelay(100);

	nand_wait_ready(mtd);
}

/**
 * panic_nand_get_device - [GENERIC] Get chip for selected access
 * @chip: the nand chip descriptor
 * @mtd: MTD device structure
 * @new_state: the state which is requested
 *
 * Used when in panic, no locks are taken.
 */
static void panic_nand_get_device(struct nand_chip *chip,
		      struct mtd_info *mtd, int new_state)
{
	/* Hardware controller shared among independent devices */
	chip->controller->active = chip;
	chip->state = new_state;
}

/**
 * nand_get_device - [GENERIC] Get chip for selected access
 * @mtd: MTD device structure
 * @new_state: the state which is requested
 *
 * Get the device and lock it for exclusive access
 */
static int
nand_get_device(struct mtd_info *mtd, int new_state)
{
	struct nand_chip *chip = mtd->priv;
	spinlock_t *lock = &chip->controller->lock;
	wait_queue_head_t *wq = &chip->controller->wq;
	DECLARE_WAITQUEUE(wait, current);
retry:
	spin_lock(lock);

	/* Hardware controller shared among independent devices */
	if (!chip->controller->active)
		chip->controller->active = chip;

	if (chip->controller->active == chip && chip->state == FL_READY) {
		chip->state = new_state;
		spin_unlock(lock);
		return 0;
	}
	if (new_state == FL_PM_SUSPENDED) {
		if (chip->controller->active->state == FL_PM_SUSPENDED) {
			chip->state = FL_PM_SUSPENDED;
			spin_unlock(lock);
			return 0;
		}
	}
	set_current_state(TASK_UNINTERRUPTIBLE);
	add_wait_queue(wq, &wait);
	spin_unlock(lock);
	schedule();
	remove_wait_queue(wq, &wait);
	goto retry;
}

/**
 * panic_nand_wait - [GENERIC] wait until the command is done
 * @mtd: MTD device structure
 * @chip: NAND chip structure
 * @timeo: timeout
 *
 * Wait for command done. This is a helper function for nand_wait used when
 * we are in interrupt context. May happen when in panic and trying to write
 * an oops through mtdoops.
 */
static void panic_nand_wait(struct mtd_info *mtd, struct nand_chip *chip,
			    unsigned long timeo)
{
	int i;
	for (i = 0; i < timeo; i++) {
		if (chip->dev_ready) {
			if (chip->dev_ready(mtd))
				break;
		} else {
			if (chip->read_byte(mtd) & NAND_STATUS_READY)
				break;
		}
		mdelay(1);
	}
}

/**
 * nand_wait - [DEFAULT] wait until the command is done
 * @mtd: MTD device structure
 * @chip: NAND chip structure
 *
 * Wait for command done. This applies to erase and program only. Erase can
 * take up to 400ms and program up to 20ms according to general NAND and
 * SmartMedia specs.
 */
static int nand_wait(struct mtd_info *mtd, struct nand_chip *chip)
{

	int status, state = chip->state;
	unsigned long timeo = (state == FL_ERASING ? 400 : 20);

	led_trigger_event(nand_led_trigger, LED_FULL);

	/*
	 * Apply this short delay always to ensure that we do wait tWB in any
	 * case on any machine.
	 */
	ndelay(100);

	chip->cmdfunc(mtd, NAND_CMD_STATUS, -1, -1);

	if (in_interrupt() || oops_in_progress)
		panic_nand_wait(mtd, chip, timeo);
	else {
		timeo = jiffies + msecs_to_jiffies(timeo);
		while (time_before(jiffies, timeo)) {
			if (chip->dev_ready) {
				if (chip->dev_ready(mtd))
					break;
			} else {
				if (chip->read_byte(mtd) & NAND_STATUS_READY)
					break;
			}
			cond_resched();
		}
	}
	led_trigger_event(nand_led_trigger, LED_OFF);

	status = (int)chip->read_byte(mtd);
	/* This can happen if in case of timeout or buggy dev_ready */
	WARN_ON(!(status & NAND_STATUS_READY));
	return status;
}

/**
 * __nand_unlock - [REPLACEABLE] unlocks specified locked blocks
 * @mtd: mtd info
 * @ofs: offset to start unlock from
 * @len: length to unlock
 * @invert: when = 0, unlock the range of blocks within the lower and
 *                    upper boundary address
 *          when = 1, unlock the range of blocks outside the boundaries
 *                    of the lower and upper boundary address
 *
 * Returs unlock status.
 */
static int __nand_unlock(struct mtd_info *mtd, loff_t ofs,
					uint64_t len, int invert)
{
	int ret = 0;
	int status, page;
	struct nand_chip *chip = mtd->priv;

	/* Submit address of first page to unlock */
	page = ofs >> chip->page_shift;
	chip->cmdfunc(mtd, NAND_CMD_UNLOCK1, -1, page & chip->pagemask);

	/* Submit address of last page to unlock */
	page = (ofs + len) >> chip->page_shift;
	chip->cmdfunc(mtd, NAND_CMD_UNLOCK2, -1,
				(page | invert) & chip->pagemask);

	/* Call wait ready function */
	status = chip->waitfunc(mtd, chip);
	/* See if device thinks it succeeded */
	if (status & NAND_STATUS_FAIL) {
		pr_debug("%s: error status = 0x%08x\n",
					__func__, status);
		ret = -EIO;
	}

	return ret;
}

/**
 * nand_unlock - [REPLACEABLE] unlocks specified locked blocks
 * @mtd: mtd info
 * @ofs: offset to start unlock from
 * @len: length to unlock
 *
 * Returns unlock status.
 */
int nand_unlock(struct mtd_info *mtd, loff_t ofs, uint64_t len)
{
	int ret = 0;
	int chipnr;
	struct nand_chip *chip = mtd->priv;

	pr_debug("%s: start = 0x%012llx, len = %llu\n",
			__func__, (unsigned long long)ofs, len);

	if (check_offs_len(mtd, ofs, len))
		ret = -EINVAL;

	/* Align to last block address if size addresses end of the device */
	if (ofs + len == mtd->size)
		len -= mtd->erasesize;

	nand_get_device(mtd, FL_UNLOCKING);

	/* Shift to get chip number */
	chipnr = ofs >> chip->chip_shift;

	chip->select_chip(mtd, chipnr);

	/* Check, if it is write protected */
	if (nand_check_wp(mtd)) {
		pr_debug("%s: device is write protected!\n",
					__func__);
		ret = -EIO;
		goto out;
	}

	ret = __nand_unlock(mtd, ofs, len, 0);

out:
	chip->select_chip(mtd, -1);
	nand_release_device(mtd);

	return ret;
}
EXPORT_SYMBOL(nand_unlock);

/**
 * nand_lock - [REPLACEABLE] locks all blocks present in the device
 * @mtd: mtd info
 * @ofs: offset to start unlock from
 * @len: length to unlock
 *
 * This feature is not supported in many NAND parts. 'Micron' NAND parts do
 * have this feature, but it allows only to lock all blocks, not for specified
 * range for block. Implementing 'lock' feature by making use of 'unlock', for
 * now.
 *
 * Returns lock status.
 */
int nand_lock(struct mtd_info *mtd, loff_t ofs, uint64_t len)
{
	int ret = 0;
	int chipnr, status, page;
	struct nand_chip *chip = mtd->priv;

	pr_debug("%s: start = 0x%012llx, len = %llu\n",
			__func__, (unsigned long long)ofs, len);

	if (check_offs_len(mtd, ofs, len))
		ret = -EINVAL;

	nand_get_device(mtd, FL_LOCKING);

	/* Shift to get chip number */
	chipnr = ofs >> chip->chip_shift;

	chip->select_chip(mtd, chipnr);

	/* Check, if it is write protected */
	if (nand_check_wp(mtd)) {
		pr_debug("%s: device is write protected!\n",
					__func__);
		status = MTD_ERASE_FAILED;
		ret = -EIO;
		goto out;
	}

	/* Submit address of first page to lock */
	page = ofs >> chip->page_shift;
	chip->cmdfunc(mtd, NAND_CMD_LOCK, -1, page & chip->pagemask);

	/* Call wait ready function */
	status = chip->waitfunc(mtd, chip);
	/* See if device thinks it succeeded */
	if (status & NAND_STATUS_FAIL) {
		pr_debug("%s: error status = 0x%08x\n",
					__func__, status);
		ret = -EIO;
		goto out;
	}

	ret = __nand_unlock(mtd, ofs, len, 0x1);

out:
	chip->select_chip(mtd, -1);
	nand_release_device(mtd);

	return ret;
}
EXPORT_SYMBOL(nand_lock);

/**
 * nand_read_page_raw - [INTERN] read raw page data without ecc
 * @mtd: mtd info structure
 * @chip: nand chip info structure
 * @buf: buffer to store read data
 * @oob_required: caller requires OOB data read to chip->oob_poi
 * @page: page number to read
 *
 * Not for syndrome calculating ECC controllers, which use a special oob layout.
 */
static int nand_read_page_raw(struct mtd_info *mtd, struct nand_chip *chip,
			      uint8_t *buf, int oob_required, int page)
{
	chip->read_buf(mtd, buf, mtd->writesize);
	if (oob_required)
		chip->read_buf(mtd, chip->oob_poi, mtd->oobsize);
	return 0;
}

/**
 * nand_read_page_raw_syndrome - [INTERN] read raw page data without ecc
 * @mtd: mtd info structure
 * @chip: nand chip info structure
 * @buf: buffer to store read data
 * @oob_required: caller requires OOB data read to chip->oob_poi
 * @page: page number to read
 *
 * We need a special oob layout and handling even when OOB isn't used.
 */
static int nand_read_page_raw_syndrome(struct mtd_info *mtd,
				       struct nand_chip *chip, uint8_t *buf,
				       int oob_required, int page)
{
	int eccsize = chip->ecc.size;
	int eccbytes = chip->ecc.bytes;
	uint8_t *oob = chip->oob_poi;
	int steps, size;

	for (steps = chip->ecc.steps; steps > 0; steps--) {
		chip->read_buf(mtd, buf, eccsize);
		buf += eccsize;

		if (chip->ecc.prepad) {
			chip->read_buf(mtd, oob, chip->ecc.prepad);
			oob += chip->ecc.prepad;
		}

		chip->read_buf(mtd, oob, eccbytes);
		oob += eccbytes;

		if (chip->ecc.postpad) {
			chip->read_buf(mtd, oob, chip->ecc.postpad);
			oob += chip->ecc.postpad;
		}
	}

	size = mtd->oobsize - (oob - chip->oob_poi);
	if (size)
		chip->read_buf(mtd, oob, size);

	return 0;
}

/**
 * nand_read_page_swecc - [REPLACEABLE] software ECC based page read function
 * @mtd: mtd info structure
 * @chip: nand chip info structure
 * @buf: buffer to store read data
 * @oob_required: caller requires OOB data read to chip->oob_poi
 * @page: page number to read
 */
static int nand_read_page_swecc(struct mtd_info *mtd, struct nand_chip *chip,
				uint8_t *buf, int oob_required, int page)
{
	int i, eccsize = chip->ecc.size;
	int eccbytes = chip->ecc.bytes;
	int eccsteps = chip->ecc.steps;
	uint8_t *p = buf;
	uint8_t *ecc_calc = chip->buffers->ecccalc;
	uint8_t *ecc_code = chip->buffers->ecccode;
	uint32_t *eccpos = chip->ecc.layout->eccpos;
	unsigned int max_bitflips = 0;

	chip->ecc.read_page_raw(mtd, chip, buf, 1, page);

	for (i = 0; eccsteps; eccsteps--, i += eccbytes, p += eccsize)
		chip->ecc.calculate(mtd, p, &ecc_calc[i]);

	for (i = 0; i < chip->ecc.total; i++)
		ecc_code[i] = chip->oob_poi[eccpos[i]];

	eccsteps = chip->ecc.steps;
	p = buf;

	for (i = 0 ; eccsteps; eccsteps--, i += eccbytes, p += eccsize) {
		int stat;

		stat = chip->ecc.correct(mtd, p, &ecc_code[i], &ecc_calc[i]);
		if (stat < 0) {
			mtd->ecc_stats.failed++;
		} else {
			mtd->ecc_stats.corrected += stat;
			max_bitflips = max_t(unsigned int, max_bitflips, stat);
		}
	}
	return max_bitflips;
}

/**
 * nand_read_subpage - [REPLACEABLE] ECC based sub-page read function
 * @mtd: mtd info structure
 * @chip: nand chip info structure
 * @data_offs: offset of requested data within the page
 * @readlen: data length
 * @bufpoi: buffer to store read data
 */
static int nand_read_subpage(struct mtd_info *mtd, struct nand_chip *chip,
			uint32_t data_offs, uint32_t readlen, uint8_t *bufpoi)
{
	int start_step, end_step, num_steps;
	uint32_t *eccpos = chip->ecc.layout->eccpos;
	uint8_t *p;
	int data_col_addr, i, gaps = 0;
	int datafrag_len, eccfrag_len, aligned_len, aligned_pos;
	int busw = (chip->options & NAND_BUSWIDTH_16) ? 2 : 1;
	int index = 0;
	unsigned int max_bitflips = 0;

	/* Column address within the page aligned to ECC size (256bytes) */
	start_step = data_offs / chip->ecc.size;
	end_step = (data_offs + readlen - 1) / chip->ecc.size;
	num_steps = end_step - start_step + 1;

	/* Data size aligned to ECC ecc.size */
	datafrag_len = num_steps * chip->ecc.size;
	eccfrag_len = num_steps * chip->ecc.bytes;

	data_col_addr = start_step * chip->ecc.size;
	/* If we read not a page aligned data */
	if (data_col_addr != 0)
		chip->cmdfunc(mtd, NAND_CMD_RNDOUT, data_col_addr, -1);

	p = bufpoi + data_col_addr;
	chip->read_buf(mtd, p, datafrag_len);

	/* Calculate ECC */
	for (i = 0; i < eccfrag_len ; i += chip->ecc.bytes, p += chip->ecc.size)
		chip->ecc.calculate(mtd, p, &chip->buffers->ecccalc[i]);

	/*
	 * The performance is faster if we position offsets according to
	 * ecc.pos. Let's make sure that there are no gaps in ECC positions.
	 */
	for (i = 0; i < eccfrag_len - 1; i++) {
		if (eccpos[i + start_step * chip->ecc.bytes] + 1 !=
			eccpos[i + start_step * chip->ecc.bytes + 1]) {
			gaps = 1;
			break;
		}
	}
	if (gaps) {
		chip->cmdfunc(mtd, NAND_CMD_RNDOUT, mtd->writesize, -1);
		chip->read_buf(mtd, chip->oob_poi, mtd->oobsize);
	} else {
		/*
		 * Send the command to read the particular ECC bytes take care
		 * about buswidth alignment in read_buf.
		 */
		index = start_step * chip->ecc.bytes;

		aligned_pos = eccpos[index] & ~(busw - 1);
		aligned_len = eccfrag_len;
		if (eccpos[index] & (busw - 1))
			aligned_len++;
		if (eccpos[index + (num_steps * chip->ecc.bytes)] & (busw - 1))
			aligned_len++;

		chip->cmdfunc(mtd, NAND_CMD_RNDOUT,
					mtd->writesize + aligned_pos, -1);
		chip->read_buf(mtd, &chip->oob_poi[aligned_pos], aligned_len);
	}

	for (i = 0; i < eccfrag_len; i++)
		chip->buffers->ecccode[i] = chip->oob_poi[eccpos[i + index]];

	p = bufpoi + data_col_addr;
	for (i = 0; i < eccfrag_len ; i += chip->ecc.bytes, p += chip->ecc.size) {
		int stat;

		stat = chip->ecc.correct(mtd, p,
			&chip->buffers->ecccode[i], &chip->buffers->ecccalc[i]);
		if (stat < 0) {
			mtd->ecc_stats.failed++;
		} else {
			mtd->ecc_stats.corrected += stat;
			max_bitflips = max_t(unsigned int, max_bitflips, stat);
		}
	}
	return max_bitflips;
}

/**
 * nand_read_page_hwecc - [REPLACEABLE] hardware ECC based page read function
 * @mtd: mtd info structure
 * @chip: nand chip info structure
 * @buf: buffer to store read data
 * @oob_required: caller requires OOB data read to chip->oob_poi
 * @page: page number to read
 *
 * Not for syndrome calculating ECC controllers which need a special oob layout.
 */
static int nand_read_page_hwecc(struct mtd_info *mtd, struct nand_chip *chip,
				uint8_t *buf, int oob_required, int page)
{
	int i, eccsize = chip->ecc.size;
	int eccbytes = chip->ecc.bytes;
	int eccsteps = chip->ecc.steps;
	uint8_t *p = buf;
	uint8_t *ecc_calc = chip->buffers->ecccalc;
	uint8_t *ecc_code = chip->buffers->ecccode;
	uint32_t *eccpos = chip->ecc.layout->eccpos;
	unsigned int max_bitflips = 0;

	for (i = 0; eccsteps; eccsteps--, i += eccbytes, p += eccsize) {
		chip->ecc.hwctl(mtd, NAND_ECC_READ);
		chip->read_buf(mtd, p, eccsize);
		chip->ecc.calculate(mtd, p, &ecc_calc[i]);
	}
	chip->read_buf(mtd, chip->oob_poi, mtd->oobsize);

	for (i = 0; i < chip->ecc.total; i++)
		ecc_code[i] = chip->oob_poi[eccpos[i]];

	eccsteps = chip->ecc.steps;
	p = buf;

	for (i = 0 ; eccsteps; eccsteps--, i += eccbytes, p += eccsize) {
		int stat;

		stat = chip->ecc.correct(mtd, p, &ecc_code[i], &ecc_calc[i]);
		if (stat < 0) {
			mtd->ecc_stats.failed++;
		} else {
			mtd->ecc_stats.corrected += stat;
			max_bitflips = max_t(unsigned int, max_bitflips, stat);
		}
	}
	return max_bitflips;
}

/**
 * nand_read_page_hwecc_oob_first - [REPLACEABLE] hw ecc, read oob first
 * @mtd: mtd info structure
 * @chip: nand chip info structure
 * @buf: buffer to store read data
 * @oob_required: caller requires OOB data read to chip->oob_poi
 * @page: page number to read
 *
 * Hardware ECC for large page chips, require OOB to be read first. For this
 * ECC mode, the write_page method is re-used from ECC_HW. These methods
 * read/write ECC from the OOB area, unlike the ECC_HW_SYNDROME support with
 * multiple ECC steps, follows the "infix ECC" scheme and reads/writes ECC from
 * the data area, by overwriting the NAND manufacturer bad block markings.
 */
static int nand_read_page_hwecc_oob_first(struct mtd_info *mtd,
	struct nand_chip *chip, uint8_t *buf, int oob_required, int page)
{
	int i, eccsize = chip->ecc.size;
	int eccbytes = chip->ecc.bytes;
	int eccsteps = chip->ecc.steps;
	uint8_t *p = buf;
	uint8_t *ecc_code = chip->buffers->ecccode;
	uint32_t *eccpos = chip->ecc.layout->eccpos;
	uint8_t *ecc_calc = chip->buffers->ecccalc;
	unsigned int max_bitflips = 0;

	/* Read the OOB area first */
	chip->cmdfunc(mtd, NAND_CMD_READOOB, 0, page);
	chip->read_buf(mtd, chip->oob_poi, mtd->oobsize);
	chip->cmdfunc(mtd, NAND_CMD_READ0, 0, page);

	for (i = 0; i < chip->ecc.total; i++)
		ecc_code[i] = chip->oob_poi[eccpos[i]];

	for (i = 0; eccsteps; eccsteps--, i += eccbytes, p += eccsize) {
		int stat;

		chip->ecc.hwctl(mtd, NAND_ECC_READ);
		chip->read_buf(mtd, p, eccsize);
		chip->ecc.calculate(mtd, p, &ecc_calc[i]);

		stat = chip->ecc.correct(mtd, p, &ecc_code[i], NULL);
		if (stat < 0) {
			mtd->ecc_stats.failed++;
		} else {
			mtd->ecc_stats.corrected += stat;
			max_bitflips = max_t(unsigned int, max_bitflips, stat);
		}
	}
	return max_bitflips;
}

/**
 * nand_read_page_syndrome - [REPLACEABLE] hardware ECC syndrome based page read
 * @mtd: mtd info structure
 * @chip: nand chip info structure
 * @buf: buffer to store read data
 * @oob_required: caller requires OOB data read to chip->oob_poi
 * @page: page number to read
 *
 * The hw generator calculates the error syndrome automatically. Therefore we
 * need a special oob layout and handling.
 */
static int nand_read_page_syndrome(struct mtd_info *mtd, struct nand_chip *chip,
				   uint8_t *buf, int oob_required, int page)
{
	int i, eccsize = chip->ecc.size;
	int eccbytes = chip->ecc.bytes;
	int eccsteps = chip->ecc.steps;
	uint8_t *p = buf;
	uint8_t *oob = chip->oob_poi;
	unsigned int max_bitflips = 0;

	for (i = 0; eccsteps; eccsteps--, i += eccbytes, p += eccsize) {
		int stat;

		chip->ecc.hwctl(mtd, NAND_ECC_READ);
		chip->read_buf(mtd, p, eccsize);

		if (chip->ecc.prepad) {
			chip->read_buf(mtd, oob, chip->ecc.prepad);
			oob += chip->ecc.prepad;
		}

		chip->ecc.hwctl(mtd, NAND_ECC_READSYN);
		chip->read_buf(mtd, oob, eccbytes);
		stat = chip->ecc.correct(mtd, p, oob, NULL);

		if (stat < 0) {
			mtd->ecc_stats.failed++;
		} else {
			mtd->ecc_stats.corrected += stat;
			max_bitflips = max_t(unsigned int, max_bitflips, stat);
		}

		oob += eccbytes;

		if (chip->ecc.postpad) {
			chip->read_buf(mtd, oob, chip->ecc.postpad);
			oob += chip->ecc.postpad;
		}
	}

	/* Calculate remaining oob bytes */
	i = mtd->oobsize - (oob - chip->oob_poi);
	if (i)
		chip->read_buf(mtd, oob, i);

	return max_bitflips;
}

/**
 * nand_transfer_oob - [INTERN] Transfer oob to client buffer
 * @chip: nand chip structure
 * @oob: oob destination address
 * @ops: oob ops structure
 * @len: size of oob to transfer
 */
static uint8_t *nand_transfer_oob(struct nand_chip *chip, uint8_t *oob,
				  struct mtd_oob_ops *ops, size_t len)
{
	switch (ops->mode) {

	case MTD_OPS_PLACE_OOB:
	case MTD_OPS_RAW:
		memcpy(oob, chip->oob_poi + ops->ooboffs, len);
		return oob + len;

	case MTD_OPS_AUTO_OOB: {
		struct nand_oobfree *free = chip->ecc.layout->oobfree;
		uint32_t boffs = 0, roffs = ops->ooboffs;
		size_t bytes = 0;

		for (; free->length && len; free++, len -= bytes) {
			/* Read request not from offset 0? */
			if (unlikely(roffs)) {
				if (roffs >= free->length) {
					roffs -= free->length;
					continue;
				}
				boffs = free->offset + roffs;
				bytes = min_t(size_t, len,
					      (free->length - roffs));
				roffs = 0;
			} else {
				bytes = min_t(size_t, len, free->length);
				boffs = free->offset;
			}
			memcpy(oob, chip->oob_poi + boffs, bytes);
			oob += bytes;
		}
		return oob;
	}
	default:
		BUG();
	}
	return NULL;
}

/**
 * nand_setup_read_retry - [INTERN] Set the READ RETRY mode
 * @mtd: MTD device structure
 * @retry_mode: the retry mode to use
 *
 * Some vendors supply a special command to shift the Vt threshold, to be used
 * when there are too many bitflips in a page (i.e., ECC error). After setting
 * a new threshold, the host should retry reading the page.
 */
static int nand_setup_read_retry(struct mtd_info *mtd, int retry_mode)
{
	struct nand_chip *chip = mtd->priv;

	pr_debug("setting READ RETRY mode %d\n", retry_mode);

	if (retry_mode >= chip->read_retries)
		return -EINVAL;

	if (!chip->setup_read_retry)
		return -EOPNOTSUPP;

	return chip->setup_read_retry(mtd, retry_mode);
}

/**
 * nand_do_read_ops - [INTERN] Read data with ECC
 * @mtd: MTD device structure
 * @from: offset to read from
 * @ops: oob ops structure
 *
 * Internal function. Called with chip held.
 */
static int nand_do_read_ops(struct mtd_info *mtd, loff_t from,
			    struct mtd_oob_ops *ops)
{
	int chipnr, page, realpage, col, bytes, aligned, oob_required;
	struct nand_chip *chip = mtd->priv;
	int ret = 0;
	uint32_t readlen = ops->len;
	uint32_t oobreadlen = ops->ooblen;
	uint32_t max_oobsize = ops->mode == MTD_OPS_AUTO_OOB ?
		mtd->oobavail : mtd->oobsize;

	uint8_t *bufpoi, *oob, *buf;
	unsigned int max_bitflips = 0;
	int retry_mode = 0;
	bool ecc_fail = false;

	chipnr = (int)(from >> chip->chip_shift);
	chip->select_chip(mtd, chipnr);

	realpage = (int)(from >> chip->page_shift);
	page = realpage & chip->pagemask;

	col = (int)(from & (mtd->writesize - 1));

	buf = ops->datbuf;
	oob = ops->oobbuf;
	oob_required = oob ? 1 : 0;

	while (1) {
		unsigned int ecc_failures = mtd->ecc_stats.failed;

		bytes = min(mtd->writesize - col, readlen);
		aligned = (bytes == mtd->writesize);

		/* Is the current page in the buffer? */
		if (realpage != chip->pagebuf || oob) {
			bufpoi = aligned ? buf : chip->buffers->databuf;

read_retry:
			chip->cmdfunc(mtd, NAND_CMD_READ0, 0x00, page);

			/*
			 * Now read the page into the buffer.  Absent an error,
			 * the read methods return max bitflips per ecc step.
			 */
			if (unlikely(ops->mode == MTD_OPS_RAW))
				ret = chip->ecc.read_page_raw(mtd, chip, bufpoi,
							      oob_required,
							      page);
			else if (!aligned && NAND_HAS_SUBPAGE_READ(chip) &&
				 !oob)
				ret = chip->ecc.read_subpage(mtd, chip,
							col, bytes, bufpoi);
			else
				ret = chip->ecc.read_page(mtd, chip, bufpoi,
							  oob_required, page);
			if (ret < 0) {
				if (!aligned)
					/* Invalidate page cache */
					chip->pagebuf = -1;
				break;
			}

			max_bitflips = max_t(unsigned int, max_bitflips, ret);

			/* Transfer not aligned data */
			if (!aligned) {
				if (!NAND_HAS_SUBPAGE_READ(chip) && !oob &&
				    !(mtd->ecc_stats.failed - ecc_failures) &&
				    (ops->mode != MTD_OPS_RAW)) {
					chip->pagebuf = realpage;
					chip->pagebuf_bitflips = ret;
				} else {
					/* Invalidate page cache */
					chip->pagebuf = -1;
				}
				memcpy(buf, chip->buffers->databuf + col, bytes);
			}

			if (unlikely(oob)) {
				int toread = min(oobreadlen, max_oobsize);

				if (toread) {
					oob = nand_transfer_oob(chip,
						oob, ops, toread);
					oobreadlen -= toread;
				}
			}

			if (chip->options & NAND_NEED_READRDY) {
				/* Apply delay or wait for ready/busy pin */
				if (!chip->dev_ready)
					udelay(chip->chip_delay);
				else
					nand_wait_ready(mtd);
			}

			if (mtd->ecc_stats.failed - ecc_failures) {
<<<<<<< HEAD
				if (retry_mode + 1 <= chip->read_retries) {
=======
				if (retry_mode + 1 < chip->read_retries) {
>>>>>>> e3703f8c
					retry_mode++;
					ret = nand_setup_read_retry(mtd,
							retry_mode);
					if (ret < 0)
						break;

					/* Reset failures; retry */
					mtd->ecc_stats.failed = ecc_failures;
					goto read_retry;
				} else {
					/* No more retry modes; real failure */
					ecc_fail = true;
				}
			}

			buf += bytes;
		} else {
			memcpy(buf, chip->buffers->databuf + col, bytes);
			buf += bytes;
			max_bitflips = max_t(unsigned int, max_bitflips,
					     chip->pagebuf_bitflips);
		}

		readlen -= bytes;

		/* Reset to retry mode 0 */
		if (retry_mode) {
			ret = nand_setup_read_retry(mtd, 0);
			if (ret < 0)
				break;
			retry_mode = 0;
		}

		if (!readlen)
			break;

		/* For subsequent reads align to page boundary */
		col = 0;
		/* Increment page address */
		realpage++;

		page = realpage & chip->pagemask;
		/* Check, if we cross a chip boundary */
		if (!page) {
			chipnr++;
			chip->select_chip(mtd, -1);
			chip->select_chip(mtd, chipnr);
		}
	}
	chip->select_chip(mtd, -1);

	ops->retlen = ops->len - (size_t) readlen;
	if (oob)
		ops->oobretlen = ops->ooblen - oobreadlen;

	if (ret < 0)
		return ret;

	if (ecc_fail)
		return -EBADMSG;

	return max_bitflips;
}

/**
 * nand_read - [MTD Interface] MTD compatibility function for nand_do_read_ecc
 * @mtd: MTD device structure
 * @from: offset to read from
 * @len: number of bytes to read
 * @retlen: pointer to variable to store the number of read bytes
 * @buf: the databuffer to put data
 *
 * Get hold of the chip and call nand_do_read.
 */
static int nand_read(struct mtd_info *mtd, loff_t from, size_t len,
		     size_t *retlen, uint8_t *buf)
{
	struct mtd_oob_ops ops;
	int ret;

	nand_get_device(mtd, FL_READING);
	ops.len = len;
	ops.datbuf = buf;
	ops.oobbuf = NULL;
	ops.mode = MTD_OPS_PLACE_OOB;
	ret = nand_do_read_ops(mtd, from, &ops);
	*retlen = ops.retlen;
	nand_release_device(mtd);
	return ret;
}

/**
 * nand_read_oob_std - [REPLACEABLE] the most common OOB data read function
 * @mtd: mtd info structure
 * @chip: nand chip info structure
 * @page: page number to read
 */
static int nand_read_oob_std(struct mtd_info *mtd, struct nand_chip *chip,
			     int page)
{
	chip->cmdfunc(mtd, NAND_CMD_READOOB, 0, page);
	chip->read_buf(mtd, chip->oob_poi, mtd->oobsize);
	return 0;
}

/**
 * nand_read_oob_syndrome - [REPLACEABLE] OOB data read function for HW ECC
 *			    with syndromes
 * @mtd: mtd info structure
 * @chip: nand chip info structure
 * @page: page number to read
 */
static int nand_read_oob_syndrome(struct mtd_info *mtd, struct nand_chip *chip,
				  int page)
{
	uint8_t *buf = chip->oob_poi;
	int length = mtd->oobsize;
	int chunk = chip->ecc.bytes + chip->ecc.prepad + chip->ecc.postpad;
	int eccsize = chip->ecc.size;
	uint8_t *bufpoi = buf;
	int i, toread, sndrnd = 0, pos;

	chip->cmdfunc(mtd, NAND_CMD_READ0, chip->ecc.size, page);
	for (i = 0; i < chip->ecc.steps; i++) {
		if (sndrnd) {
			pos = eccsize + i * (eccsize + chunk);
			if (mtd->writesize > 512)
				chip->cmdfunc(mtd, NAND_CMD_RNDOUT, pos, -1);
			else
				chip->cmdfunc(mtd, NAND_CMD_READ0, pos, page);
		} else
			sndrnd = 1;
		toread = min_t(int, length, chunk);
		chip->read_buf(mtd, bufpoi, toread);
		bufpoi += toread;
		length -= toread;
	}
	if (length > 0)
		chip->read_buf(mtd, bufpoi, length);

	return 0;
}

/**
 * nand_write_oob_std - [REPLACEABLE] the most common OOB data write function
 * @mtd: mtd info structure
 * @chip: nand chip info structure
 * @page: page number to write
 */
static int nand_write_oob_std(struct mtd_info *mtd, struct nand_chip *chip,
			      int page)
{
	int status = 0;
	const uint8_t *buf = chip->oob_poi;
	int length = mtd->oobsize;

	chip->cmdfunc(mtd, NAND_CMD_SEQIN, mtd->writesize, page);
	chip->write_buf(mtd, buf, length);
	/* Send command to program the OOB data */
	chip->cmdfunc(mtd, NAND_CMD_PAGEPROG, -1, -1);

	status = chip->waitfunc(mtd, chip);

	return status & NAND_STATUS_FAIL ? -EIO : 0;
}

/**
 * nand_write_oob_syndrome - [REPLACEABLE] OOB data write function for HW ECC
 *			     with syndrome - only for large page flash
 * @mtd: mtd info structure
 * @chip: nand chip info structure
 * @page: page number to write
 */
static int nand_write_oob_syndrome(struct mtd_info *mtd,
				   struct nand_chip *chip, int page)
{
	int chunk = chip->ecc.bytes + chip->ecc.prepad + chip->ecc.postpad;
	int eccsize = chip->ecc.size, length = mtd->oobsize;
	int i, len, pos, status = 0, sndcmd = 0, steps = chip->ecc.steps;
	const uint8_t *bufpoi = chip->oob_poi;

	/*
	 * data-ecc-data-ecc ... ecc-oob
	 * or
	 * data-pad-ecc-pad-data-pad .... ecc-pad-oob
	 */
	if (!chip->ecc.prepad && !chip->ecc.postpad) {
		pos = steps * (eccsize + chunk);
		steps = 0;
	} else
		pos = eccsize;

	chip->cmdfunc(mtd, NAND_CMD_SEQIN, pos, page);
	for (i = 0; i < steps; i++) {
		if (sndcmd) {
			if (mtd->writesize <= 512) {
				uint32_t fill = 0xFFFFFFFF;

				len = eccsize;
				while (len > 0) {
					int num = min_t(int, len, 4);
					chip->write_buf(mtd, (uint8_t *)&fill,
							num);
					len -= num;
				}
			} else {
				pos = eccsize + i * (eccsize + chunk);
				chip->cmdfunc(mtd, NAND_CMD_RNDIN, pos, -1);
			}
		} else
			sndcmd = 1;
		len = min_t(int, length, chunk);
		chip->write_buf(mtd, bufpoi, len);
		bufpoi += len;
		length -= len;
	}
	if (length > 0)
		chip->write_buf(mtd, bufpoi, length);

	chip->cmdfunc(mtd, NAND_CMD_PAGEPROG, -1, -1);
	status = chip->waitfunc(mtd, chip);

	return status & NAND_STATUS_FAIL ? -EIO : 0;
}

/**
 * nand_do_read_oob - [INTERN] NAND read out-of-band
 * @mtd: MTD device structure
 * @from: offset to read from
 * @ops: oob operations description structure
 *
 * NAND read out-of-band data from the spare area.
 */
static int nand_do_read_oob(struct mtd_info *mtd, loff_t from,
			    struct mtd_oob_ops *ops)
{
	int page, realpage, chipnr;
	struct nand_chip *chip = mtd->priv;
	struct mtd_ecc_stats stats;
	int readlen = ops->ooblen;
	int len;
	uint8_t *buf = ops->oobbuf;
	int ret = 0;

	pr_debug("%s: from = 0x%08Lx, len = %i\n",
			__func__, (unsigned long long)from, readlen);

	stats = mtd->ecc_stats;

	if (ops->mode == MTD_OPS_AUTO_OOB)
		len = chip->ecc.layout->oobavail;
	else
		len = mtd->oobsize;

	if (unlikely(ops->ooboffs >= len)) {
		pr_debug("%s: attempt to start read outside oob\n",
				__func__);
		return -EINVAL;
	}

	/* Do not allow reads past end of device */
	if (unlikely(from >= mtd->size ||
		     ops->ooboffs + readlen > ((mtd->size >> chip->page_shift) -
					(from >> chip->page_shift)) * len)) {
		pr_debug("%s: attempt to read beyond end of device\n",
				__func__);
		return -EINVAL;
	}

	chipnr = (int)(from >> chip->chip_shift);
	chip->select_chip(mtd, chipnr);

	/* Shift to get page */
	realpage = (int)(from >> chip->page_shift);
	page = realpage & chip->pagemask;

	while (1) {
		if (ops->mode == MTD_OPS_RAW)
			ret = chip->ecc.read_oob_raw(mtd, chip, page);
		else
			ret = chip->ecc.read_oob(mtd, chip, page);

		if (ret < 0)
			break;

		len = min(len, readlen);
		buf = nand_transfer_oob(chip, buf, ops, len);

		if (chip->options & NAND_NEED_READRDY) {
			/* Apply delay or wait for ready/busy pin */
			if (!chip->dev_ready)
				udelay(chip->chip_delay);
			else
				nand_wait_ready(mtd);
		}

		readlen -= len;
		if (!readlen)
			break;

		/* Increment page address */
		realpage++;

		page = realpage & chip->pagemask;
		/* Check, if we cross a chip boundary */
		if (!page) {
			chipnr++;
			chip->select_chip(mtd, -1);
			chip->select_chip(mtd, chipnr);
		}
	}
	chip->select_chip(mtd, -1);

	ops->oobretlen = ops->ooblen - readlen;

	if (ret < 0)
		return ret;

	if (mtd->ecc_stats.failed - stats.failed)
		return -EBADMSG;

	return  mtd->ecc_stats.corrected - stats.corrected ? -EUCLEAN : 0;
}

/**
 * nand_read_oob - [MTD Interface] NAND read data and/or out-of-band
 * @mtd: MTD device structure
 * @from: offset to read from
 * @ops: oob operation description structure
 *
 * NAND read data and/or out-of-band data.
 */
static int nand_read_oob(struct mtd_info *mtd, loff_t from,
			 struct mtd_oob_ops *ops)
{
	int ret = -ENOTSUPP;

	ops->retlen = 0;

	/* Do not allow reads past end of device */
	if (ops->datbuf && (from + ops->len) > mtd->size) {
		pr_debug("%s: attempt to read beyond end of device\n",
				__func__);
		return -EINVAL;
	}

	nand_get_device(mtd, FL_READING);

	switch (ops->mode) {
	case MTD_OPS_PLACE_OOB:
	case MTD_OPS_AUTO_OOB:
	case MTD_OPS_RAW:
		break;

	default:
		goto out;
	}

	if (!ops->datbuf)
		ret = nand_do_read_oob(mtd, from, ops);
	else
		ret = nand_do_read_ops(mtd, from, ops);

out:
	nand_release_device(mtd);
	return ret;
}


/**
 * nand_write_page_raw - [INTERN] raw page write function
 * @mtd: mtd info structure
 * @chip: nand chip info structure
 * @buf: data buffer
 * @oob_required: must write chip->oob_poi to OOB
 *
 * Not for syndrome calculating ECC controllers, which use a special oob layout.
 */
static int nand_write_page_raw(struct mtd_info *mtd, struct nand_chip *chip,
				const uint8_t *buf, int oob_required)
{
	chip->write_buf(mtd, buf, mtd->writesize);
	if (oob_required)
		chip->write_buf(mtd, chip->oob_poi, mtd->oobsize);

	return 0;
}

/**
 * nand_write_page_raw_syndrome - [INTERN] raw page write function
 * @mtd: mtd info structure
 * @chip: nand chip info structure
 * @buf: data buffer
 * @oob_required: must write chip->oob_poi to OOB
 *
 * We need a special oob layout and handling even when ECC isn't checked.
 */
static int nand_write_page_raw_syndrome(struct mtd_info *mtd,
					struct nand_chip *chip,
					const uint8_t *buf, int oob_required)
{
	int eccsize = chip->ecc.size;
	int eccbytes = chip->ecc.bytes;
	uint8_t *oob = chip->oob_poi;
	int steps, size;

	for (steps = chip->ecc.steps; steps > 0; steps--) {
		chip->write_buf(mtd, buf, eccsize);
		buf += eccsize;

		if (chip->ecc.prepad) {
			chip->write_buf(mtd, oob, chip->ecc.prepad);
			oob += chip->ecc.prepad;
		}

		chip->read_buf(mtd, oob, eccbytes);
		oob += eccbytes;

		if (chip->ecc.postpad) {
			chip->write_buf(mtd, oob, chip->ecc.postpad);
			oob += chip->ecc.postpad;
		}
	}

	size = mtd->oobsize - (oob - chip->oob_poi);
	if (size)
		chip->write_buf(mtd, oob, size);

	return 0;
}
/**
 * nand_write_page_swecc - [REPLACEABLE] software ECC based page write function
 * @mtd: mtd info structure
 * @chip: nand chip info structure
 * @buf: data buffer
 * @oob_required: must write chip->oob_poi to OOB
 */
static int nand_write_page_swecc(struct mtd_info *mtd, struct nand_chip *chip,
				  const uint8_t *buf, int oob_required)
{
	int i, eccsize = chip->ecc.size;
	int eccbytes = chip->ecc.bytes;
	int eccsteps = chip->ecc.steps;
	uint8_t *ecc_calc = chip->buffers->ecccalc;
	const uint8_t *p = buf;
	uint32_t *eccpos = chip->ecc.layout->eccpos;

	/* Software ECC calculation */
	for (i = 0; eccsteps; eccsteps--, i += eccbytes, p += eccsize)
		chip->ecc.calculate(mtd, p, &ecc_calc[i]);

	for (i = 0; i < chip->ecc.total; i++)
		chip->oob_poi[eccpos[i]] = ecc_calc[i];

	return chip->ecc.write_page_raw(mtd, chip, buf, 1);
}

/**
 * nand_write_page_hwecc - [REPLACEABLE] hardware ECC based page write function
 * @mtd: mtd info structure
 * @chip: nand chip info structure
 * @buf: data buffer
 * @oob_required: must write chip->oob_poi to OOB
 */
static int nand_write_page_hwecc(struct mtd_info *mtd, struct nand_chip *chip,
				  const uint8_t *buf, int oob_required)
{
	int i, eccsize = chip->ecc.size;
	int eccbytes = chip->ecc.bytes;
	int eccsteps = chip->ecc.steps;
	uint8_t *ecc_calc = chip->buffers->ecccalc;
	const uint8_t *p = buf;
	uint32_t *eccpos = chip->ecc.layout->eccpos;

	for (i = 0; eccsteps; eccsteps--, i += eccbytes, p += eccsize) {
		chip->ecc.hwctl(mtd, NAND_ECC_WRITE);
		chip->write_buf(mtd, p, eccsize);
		chip->ecc.calculate(mtd, p, &ecc_calc[i]);
	}

	for (i = 0; i < chip->ecc.total; i++)
		chip->oob_poi[eccpos[i]] = ecc_calc[i];

	chip->write_buf(mtd, chip->oob_poi, mtd->oobsize);

	return 0;
}


/**
 * nand_write_subpage_hwecc - [REPLACABLE] hardware ECC based subpage write
 * @mtd:	mtd info structure
 * @chip:	nand chip info structure
 * @offset:	column address of subpage within the page
 * @data_len:	data length
 * @buf:	data buffer
 * @oob_required: must write chip->oob_poi to OOB
 */
static int nand_write_subpage_hwecc(struct mtd_info *mtd,
				struct nand_chip *chip, uint32_t offset,
				uint32_t data_len, const uint8_t *buf,
				int oob_required)
{
	uint8_t *oob_buf  = chip->oob_poi;
	uint8_t *ecc_calc = chip->buffers->ecccalc;
	int ecc_size      = chip->ecc.size;
	int ecc_bytes     = chip->ecc.bytes;
	int ecc_steps     = chip->ecc.steps;
	uint32_t *eccpos  = chip->ecc.layout->eccpos;
	uint32_t start_step = offset / ecc_size;
	uint32_t end_step   = (offset + data_len - 1) / ecc_size;
	int oob_bytes       = mtd->oobsize / ecc_steps;
	int step, i;

	for (step = 0; step < ecc_steps; step++) {
		/* configure controller for WRITE access */
		chip->ecc.hwctl(mtd, NAND_ECC_WRITE);

		/* write data (untouched subpages already masked by 0xFF) */
		chip->write_buf(mtd, buf, ecc_size);

		/* mask ECC of un-touched subpages by padding 0xFF */
		if ((step < start_step) || (step > end_step))
			memset(ecc_calc, 0xff, ecc_bytes);
		else
			chip->ecc.calculate(mtd, buf, ecc_calc);

		/* mask OOB of un-touched subpages by padding 0xFF */
		/* if oob_required, preserve OOB metadata of written subpage */
		if (!oob_required || (step < start_step) || (step > end_step))
			memset(oob_buf, 0xff, oob_bytes);

		buf += ecc_size;
		ecc_calc += ecc_bytes;
		oob_buf  += oob_bytes;
	}

	/* copy calculated ECC for whole page to chip->buffer->oob */
	/* this include masked-value(0xFF) for unwritten subpages */
	ecc_calc = chip->buffers->ecccalc;
	for (i = 0; i < chip->ecc.total; i++)
		chip->oob_poi[eccpos[i]] = ecc_calc[i];

	/* write OOB buffer to NAND device */
	chip->write_buf(mtd, chip->oob_poi, mtd->oobsize);

	return 0;
}


/**
 * nand_write_page_syndrome - [REPLACEABLE] hardware ECC syndrome based page write
 * @mtd: mtd info structure
 * @chip: nand chip info structure
 * @buf: data buffer
 * @oob_required: must write chip->oob_poi to OOB
 *
 * The hw generator calculates the error syndrome automatically. Therefore we
 * need a special oob layout and handling.
 */
static int nand_write_page_syndrome(struct mtd_info *mtd,
				    struct nand_chip *chip,
				    const uint8_t *buf, int oob_required)
{
	int i, eccsize = chip->ecc.size;
	int eccbytes = chip->ecc.bytes;
	int eccsteps = chip->ecc.steps;
	const uint8_t *p = buf;
	uint8_t *oob = chip->oob_poi;

	for (i = 0; eccsteps; eccsteps--, i += eccbytes, p += eccsize) {

		chip->ecc.hwctl(mtd, NAND_ECC_WRITE);
		chip->write_buf(mtd, p, eccsize);

		if (chip->ecc.prepad) {
			chip->write_buf(mtd, oob, chip->ecc.prepad);
			oob += chip->ecc.prepad;
		}

		chip->ecc.calculate(mtd, p, oob);
		chip->write_buf(mtd, oob, eccbytes);
		oob += eccbytes;

		if (chip->ecc.postpad) {
			chip->write_buf(mtd, oob, chip->ecc.postpad);
			oob += chip->ecc.postpad;
		}
	}

	/* Calculate remaining oob bytes */
	i = mtd->oobsize - (oob - chip->oob_poi);
	if (i)
		chip->write_buf(mtd, oob, i);

	return 0;
}

/**
 * nand_write_page - [REPLACEABLE] write one page
 * @mtd: MTD device structure
 * @chip: NAND chip descriptor
 * @offset: address offset within the page
 * @data_len: length of actual data to be written
 * @buf: the data to write
 * @oob_required: must write chip->oob_poi to OOB
 * @page: page number to write
 * @cached: cached programming
 * @raw: use _raw version of write_page
 */
static int nand_write_page(struct mtd_info *mtd, struct nand_chip *chip,
		uint32_t offset, int data_len, const uint8_t *buf,
		int oob_required, int page, int cached, int raw)
{
	int status, subpage;

	if (!(chip->options & NAND_NO_SUBPAGE_WRITE) &&
		chip->ecc.write_subpage)
		subpage = offset || (data_len < mtd->writesize);
	else
		subpage = 0;

	chip->cmdfunc(mtd, NAND_CMD_SEQIN, 0x00, page);

	if (unlikely(raw))
		status = chip->ecc.write_page_raw(mtd, chip, buf,
							oob_required);
	else if (subpage)
		status = chip->ecc.write_subpage(mtd, chip, offset, data_len,
							 buf, oob_required);
	else
		status = chip->ecc.write_page(mtd, chip, buf, oob_required);

	if (status < 0)
		return status;

	/*
	 * Cached progamming disabled for now. Not sure if it's worth the
	 * trouble. The speed gain is not very impressive. (2.3->2.6Mib/s).
	 */
	cached = 0;

	if (!cached || !NAND_HAS_CACHEPROG(chip)) {

		chip->cmdfunc(mtd, NAND_CMD_PAGEPROG, -1, -1);
		status = chip->waitfunc(mtd, chip);
		/*
		 * See if operation failed and additional status checks are
		 * available.
		 */
		if ((status & NAND_STATUS_FAIL) && (chip->errstat))
			status = chip->errstat(mtd, chip, FL_WRITING, status,
					       page);

		if (status & NAND_STATUS_FAIL)
			return -EIO;
	} else {
		chip->cmdfunc(mtd, NAND_CMD_CACHEDPROG, -1, -1);
		status = chip->waitfunc(mtd, chip);
	}

	return 0;
}

/**
 * nand_fill_oob - [INTERN] Transfer client buffer to oob
 * @mtd: MTD device structure
 * @oob: oob data buffer
 * @len: oob data write length
 * @ops: oob ops structure
 */
static uint8_t *nand_fill_oob(struct mtd_info *mtd, uint8_t *oob, size_t len,
			      struct mtd_oob_ops *ops)
{
	struct nand_chip *chip = mtd->priv;

	/*
	 * Initialise to all 0xFF, to avoid the possibility of left over OOB
	 * data from a previous OOB read.
	 */
	memset(chip->oob_poi, 0xff, mtd->oobsize);

	switch (ops->mode) {

	case MTD_OPS_PLACE_OOB:
	case MTD_OPS_RAW:
		memcpy(chip->oob_poi + ops->ooboffs, oob, len);
		return oob + len;

	case MTD_OPS_AUTO_OOB: {
		struct nand_oobfree *free = chip->ecc.layout->oobfree;
		uint32_t boffs = 0, woffs = ops->ooboffs;
		size_t bytes = 0;

		for (; free->length && len; free++, len -= bytes) {
			/* Write request not from offset 0? */
			if (unlikely(woffs)) {
				if (woffs >= free->length) {
					woffs -= free->length;
					continue;
				}
				boffs = free->offset + woffs;
				bytes = min_t(size_t, len,
					      (free->length - woffs));
				woffs = 0;
			} else {
				bytes = min_t(size_t, len, free->length);
				boffs = free->offset;
			}
			memcpy(chip->oob_poi + boffs, oob, bytes);
			oob += bytes;
		}
		return oob;
	}
	default:
		BUG();
	}
	return NULL;
}

#define NOTALIGNED(x)	((x & (chip->subpagesize - 1)) != 0)

/**
 * nand_do_write_ops - [INTERN] NAND write with ECC
 * @mtd: MTD device structure
 * @to: offset to write to
 * @ops: oob operations description structure
 *
 * NAND write with ECC.
 */
static int nand_do_write_ops(struct mtd_info *mtd, loff_t to,
			     struct mtd_oob_ops *ops)
{
	int chipnr, realpage, page, blockmask, column;
	struct nand_chip *chip = mtd->priv;
	uint32_t writelen = ops->len;

	uint32_t oobwritelen = ops->ooblen;
	uint32_t oobmaxlen = ops->mode == MTD_OPS_AUTO_OOB ?
				mtd->oobavail : mtd->oobsize;

	uint8_t *oob = ops->oobbuf;
	uint8_t *buf = ops->datbuf;
	int ret;
	int oob_required = oob ? 1 : 0;

	ops->retlen = 0;
	if (!writelen)
		return 0;

	/* Reject writes, which are not page aligned */
	if (NOTALIGNED(to) || NOTALIGNED(ops->len)) {
		pr_notice("%s: attempt to write non page aligned data\n",
			   __func__);
		return -EINVAL;
	}

	column = to & (mtd->writesize - 1);

	chipnr = (int)(to >> chip->chip_shift);
	chip->select_chip(mtd, chipnr);

	/* Check, if it is write protected */
	if (nand_check_wp(mtd)) {
		ret = -EIO;
		goto err_out;
	}

	realpage = (int)(to >> chip->page_shift);
	page = realpage & chip->pagemask;
	blockmask = (1 << (chip->phys_erase_shift - chip->page_shift)) - 1;

	/* Invalidate the page cache, when we write to the cached page */
	if (to <= (chip->pagebuf << chip->page_shift) &&
	    (chip->pagebuf << chip->page_shift) < (to + ops->len))
		chip->pagebuf = -1;

	/* Don't allow multipage oob writes with offset */
	if (oob && ops->ooboffs && (ops->ooboffs + ops->ooblen > oobmaxlen)) {
		ret = -EINVAL;
		goto err_out;
	}

	while (1) {
		int bytes = mtd->writesize;
		int cached = writelen > bytes && page != blockmask;
		uint8_t *wbuf = buf;

		/* Partial page write? */
		if (unlikely(column || writelen < (mtd->writesize - 1))) {
			cached = 0;
			bytes = min_t(int, bytes - column, (int) writelen);
			chip->pagebuf = -1;
			memset(chip->buffers->databuf, 0xff, mtd->writesize);
			memcpy(&chip->buffers->databuf[column], buf, bytes);
			wbuf = chip->buffers->databuf;
		}

		if (unlikely(oob)) {
			size_t len = min(oobwritelen, oobmaxlen);
			oob = nand_fill_oob(mtd, oob, len, ops);
			oobwritelen -= len;
		} else {
			/* We still need to erase leftover OOB data */
			memset(chip->oob_poi, 0xff, mtd->oobsize);
		}
		ret = chip->write_page(mtd, chip, column, bytes, wbuf,
					oob_required, page, cached,
					(ops->mode == MTD_OPS_RAW));
		if (ret)
			break;

		writelen -= bytes;
		if (!writelen)
			break;

		column = 0;
		buf += bytes;
		realpage++;

		page = realpage & chip->pagemask;
		/* Check, if we cross a chip boundary */
		if (!page) {
			chipnr++;
			chip->select_chip(mtd, -1);
			chip->select_chip(mtd, chipnr);
		}
	}

	ops->retlen = ops->len - writelen;
	if (unlikely(oob))
		ops->oobretlen = ops->ooblen;

err_out:
	chip->select_chip(mtd, -1);
	return ret;
}

/**
 * panic_nand_write - [MTD Interface] NAND write with ECC
 * @mtd: MTD device structure
 * @to: offset to write to
 * @len: number of bytes to write
 * @retlen: pointer to variable to store the number of written bytes
 * @buf: the data to write
 *
 * NAND write with ECC. Used when performing writes in interrupt context, this
 * may for example be called by mtdoops when writing an oops while in panic.
 */
static int panic_nand_write(struct mtd_info *mtd, loff_t to, size_t len,
			    size_t *retlen, const uint8_t *buf)
{
	struct nand_chip *chip = mtd->priv;
	struct mtd_oob_ops ops;
	int ret;

	/* Wait for the device to get ready */
	panic_nand_wait(mtd, chip, 400);

	/* Grab the device */
	panic_nand_get_device(chip, mtd, FL_WRITING);

	ops.len = len;
	ops.datbuf = (uint8_t *)buf;
	ops.oobbuf = NULL;
	ops.mode = MTD_OPS_PLACE_OOB;

	ret = nand_do_write_ops(mtd, to, &ops);

	*retlen = ops.retlen;
	return ret;
}

/**
 * nand_write - [MTD Interface] NAND write with ECC
 * @mtd: MTD device structure
 * @to: offset to write to
 * @len: number of bytes to write
 * @retlen: pointer to variable to store the number of written bytes
 * @buf: the data to write
 *
 * NAND write with ECC.
 */
static int nand_write(struct mtd_info *mtd, loff_t to, size_t len,
			  size_t *retlen, const uint8_t *buf)
{
	struct mtd_oob_ops ops;
	int ret;

	nand_get_device(mtd, FL_WRITING);
	ops.len = len;
	ops.datbuf = (uint8_t *)buf;
	ops.oobbuf = NULL;
	ops.mode = MTD_OPS_PLACE_OOB;
	ret = nand_do_write_ops(mtd, to, &ops);
	*retlen = ops.retlen;
	nand_release_device(mtd);
	return ret;
}

/**
 * nand_do_write_oob - [MTD Interface] NAND write out-of-band
 * @mtd: MTD device structure
 * @to: offset to write to
 * @ops: oob operation description structure
 *
 * NAND write out-of-band.
 */
static int nand_do_write_oob(struct mtd_info *mtd, loff_t to,
			     struct mtd_oob_ops *ops)
{
	int chipnr, page, status, len;
	struct nand_chip *chip = mtd->priv;

	pr_debug("%s: to = 0x%08x, len = %i\n",
			 __func__, (unsigned int)to, (int)ops->ooblen);

	if (ops->mode == MTD_OPS_AUTO_OOB)
		len = chip->ecc.layout->oobavail;
	else
		len = mtd->oobsize;

	/* Do not allow write past end of page */
	if ((ops->ooboffs + ops->ooblen) > len) {
		pr_debug("%s: attempt to write past end of page\n",
				__func__);
		return -EINVAL;
	}

	if (unlikely(ops->ooboffs >= len)) {
		pr_debug("%s: attempt to start write outside oob\n",
				__func__);
		return -EINVAL;
	}

	/* Do not allow write past end of device */
	if (unlikely(to >= mtd->size ||
		     ops->ooboffs + ops->ooblen >
			((mtd->size >> chip->page_shift) -
			 (to >> chip->page_shift)) * len)) {
		pr_debug("%s: attempt to write beyond end of device\n",
				__func__);
		return -EINVAL;
	}

	chipnr = (int)(to >> chip->chip_shift);
	chip->select_chip(mtd, chipnr);

	/* Shift to get page */
	page = (int)(to >> chip->page_shift);

	/*
	 * Reset the chip. Some chips (like the Toshiba TC5832DC found in one
	 * of my DiskOnChip 2000 test units) will clear the whole data page too
	 * if we don't do this. I have no clue why, but I seem to have 'fixed'
	 * it in the doc2000 driver in August 1999.  dwmw2.
	 */
	chip->cmdfunc(mtd, NAND_CMD_RESET, -1, -1);

	/* Check, if it is write protected */
	if (nand_check_wp(mtd)) {
		chip->select_chip(mtd, -1);
		return -EROFS;
	}

	/* Invalidate the page cache, if we write to the cached page */
	if (page == chip->pagebuf)
		chip->pagebuf = -1;

	nand_fill_oob(mtd, ops->oobbuf, ops->ooblen, ops);

	if (ops->mode == MTD_OPS_RAW)
		status = chip->ecc.write_oob_raw(mtd, chip, page & chip->pagemask);
	else
		status = chip->ecc.write_oob(mtd, chip, page & chip->pagemask);

	chip->select_chip(mtd, -1);

	if (status)
		return status;

	ops->oobretlen = ops->ooblen;

	return 0;
}

/**
 * nand_write_oob - [MTD Interface] NAND write data and/or out-of-band
 * @mtd: MTD device structure
 * @to: offset to write to
 * @ops: oob operation description structure
 */
static int nand_write_oob(struct mtd_info *mtd, loff_t to,
			  struct mtd_oob_ops *ops)
{
	int ret = -ENOTSUPP;

	ops->retlen = 0;

	/* Do not allow writes past end of device */
	if (ops->datbuf && (to + ops->len) > mtd->size) {
		pr_debug("%s: attempt to write beyond end of device\n",
				__func__);
		return -EINVAL;
	}

	nand_get_device(mtd, FL_WRITING);

	switch (ops->mode) {
	case MTD_OPS_PLACE_OOB:
	case MTD_OPS_AUTO_OOB:
	case MTD_OPS_RAW:
		break;

	default:
		goto out;
	}

	if (!ops->datbuf)
		ret = nand_do_write_oob(mtd, to, ops);
	else
		ret = nand_do_write_ops(mtd, to, ops);

out:
	nand_release_device(mtd);
	return ret;
}

/**
 * single_erase_cmd - [GENERIC] NAND standard block erase command function
 * @mtd: MTD device structure
 * @page: the page address of the block which will be erased
 *
 * Standard erase command for NAND chips.
 */
static void single_erase_cmd(struct mtd_info *mtd, int page)
{
	struct nand_chip *chip = mtd->priv;
	/* Send commands to erase a block */
	chip->cmdfunc(mtd, NAND_CMD_ERASE1, -1, page);
	chip->cmdfunc(mtd, NAND_CMD_ERASE2, -1, -1);
}

/**
 * nand_erase - [MTD Interface] erase block(s)
 * @mtd: MTD device structure
 * @instr: erase instruction
 *
 * Erase one ore more blocks.
 */
static int nand_erase(struct mtd_info *mtd, struct erase_info *instr)
{
	return nand_erase_nand(mtd, instr, 0);
}

/**
 * nand_erase_nand - [INTERN] erase block(s)
 * @mtd: MTD device structure
 * @instr: erase instruction
 * @allowbbt: allow erasing the bbt area
 *
 * Erase one ore more blocks.
 */
int nand_erase_nand(struct mtd_info *mtd, struct erase_info *instr,
		    int allowbbt)
{
	int page, status, pages_per_block, ret, chipnr;
	struct nand_chip *chip = mtd->priv;
	loff_t len;

	pr_debug("%s: start = 0x%012llx, len = %llu\n",
			__func__, (unsigned long long)instr->addr,
			(unsigned long long)instr->len);

	if (check_offs_len(mtd, instr->addr, instr->len))
		return -EINVAL;

	/* Grab the lock and see if the device is available */
	nand_get_device(mtd, FL_ERASING);

	/* Shift to get first page */
	page = (int)(instr->addr >> chip->page_shift);
	chipnr = (int)(instr->addr >> chip->chip_shift);

	/* Calculate pages in each block */
	pages_per_block = 1 << (chip->phys_erase_shift - chip->page_shift);

	/* Select the NAND device */
	chip->select_chip(mtd, chipnr);

	/* Check, if it is write protected */
	if (nand_check_wp(mtd)) {
		pr_debug("%s: device is write protected!\n",
				__func__);
		instr->state = MTD_ERASE_FAILED;
		goto erase_exit;
	}

	/* Loop through the pages */
	len = instr->len;

	instr->state = MTD_ERASING;

	while (len) {
		/* Check if we have a bad block, we do not erase bad blocks! */
		if (nand_block_checkbad(mtd, ((loff_t) page) <<
					chip->page_shift, 0, allowbbt)) {
			pr_warn("%s: attempt to erase a bad block at page 0x%08x\n",
				    __func__, page);
			instr->state = MTD_ERASE_FAILED;
			goto erase_exit;
		}

		/*
		 * Invalidate the page cache, if we erase the block which
		 * contains the current cached page.
		 */
		if (page <= chip->pagebuf && chip->pagebuf <
		    (page + pages_per_block))
			chip->pagebuf = -1;

		chip->erase_cmd(mtd, page & chip->pagemask);

		status = chip->waitfunc(mtd, chip);

		/*
		 * See if operation failed and additional status checks are
		 * available
		 */
		if ((status & NAND_STATUS_FAIL) && (chip->errstat))
			status = chip->errstat(mtd, chip, FL_ERASING,
					       status, page);

		/* See if block erase succeeded */
		if (status & NAND_STATUS_FAIL) {
			pr_debug("%s: failed erase, page 0x%08x\n",
					__func__, page);
			instr->state = MTD_ERASE_FAILED;
			instr->fail_addr =
				((loff_t)page << chip->page_shift);
			goto erase_exit;
		}

		/* Increment page address and decrement length */
		len -= (1ULL << chip->phys_erase_shift);
		page += pages_per_block;

		/* Check, if we cross a chip boundary */
		if (len && !(page & chip->pagemask)) {
			chipnr++;
			chip->select_chip(mtd, -1);
			chip->select_chip(mtd, chipnr);
		}
	}
	instr->state = MTD_ERASE_DONE;

erase_exit:

	ret = instr->state == MTD_ERASE_DONE ? 0 : -EIO;

	/* Deselect and wake up anyone waiting on the device */
	chip->select_chip(mtd, -1);
	nand_release_device(mtd);

	/* Do call back function */
	if (!ret)
		mtd_erase_callback(instr);

	/* Return more or less happy */
	return ret;
}

/**
 * nand_sync - [MTD Interface] sync
 * @mtd: MTD device structure
 *
 * Sync is actually a wait for chip ready function.
 */
static void nand_sync(struct mtd_info *mtd)
{
	pr_debug("%s: called\n", __func__);

	/* Grab the lock and see if the device is available */
	nand_get_device(mtd, FL_SYNCING);
	/* Release it and go back */
	nand_release_device(mtd);
}

/**
 * nand_block_isbad - [MTD Interface] Check if block at offset is bad
 * @mtd: MTD device structure
 * @offs: offset relative to mtd start
 */
static int nand_block_isbad(struct mtd_info *mtd, loff_t offs)
{
	return nand_block_checkbad(mtd, offs, 1, 0);
}

/**
 * nand_block_markbad - [MTD Interface] Mark block at the given offset as bad
 * @mtd: MTD device structure
 * @ofs: offset relative to mtd start
 */
static int nand_block_markbad(struct mtd_info *mtd, loff_t ofs)
{
	int ret;

	ret = nand_block_isbad(mtd, ofs);
	if (ret) {
		/* If it was bad already, return success and do nothing */
		if (ret > 0)
			return 0;
		return ret;
	}

	return nand_block_markbad_lowlevel(mtd, ofs);
}

/**
 * nand_onfi_set_features- [REPLACEABLE] set features for ONFI nand
 * @mtd: MTD device structure
 * @chip: nand chip info structure
 * @addr: feature address.
 * @subfeature_param: the subfeature parameters, a four bytes array.
 */
static int nand_onfi_set_features(struct mtd_info *mtd, struct nand_chip *chip,
			int addr, uint8_t *subfeature_param)
{
	int status;
	int i;

	if (!chip->onfi_version ||
	    !(le16_to_cpu(chip->onfi_params.opt_cmd)
	      & ONFI_OPT_CMD_SET_GET_FEATURES))
		return -EINVAL;

	chip->cmdfunc(mtd, NAND_CMD_SET_FEATURES, addr, -1);
	for (i = 0; i < ONFI_SUBFEATURE_PARAM_LEN; ++i)
		chip->write_byte(mtd, subfeature_param[i]);

	status = chip->waitfunc(mtd, chip);
	if (status & NAND_STATUS_FAIL)
		return -EIO;
	return 0;
}

/**
 * nand_onfi_get_features- [REPLACEABLE] get features for ONFI nand
 * @mtd: MTD device structure
 * @chip: nand chip info structure
 * @addr: feature address.
 * @subfeature_param: the subfeature parameters, a four bytes array.
 */
static int nand_onfi_get_features(struct mtd_info *mtd, struct nand_chip *chip,
			int addr, uint8_t *subfeature_param)
{
	int i;

	if (!chip->onfi_version ||
	    !(le16_to_cpu(chip->onfi_params.opt_cmd)
	      & ONFI_OPT_CMD_SET_GET_FEATURES))
		return -EINVAL;

	/* clear the sub feature parameters */
	memset(subfeature_param, 0, ONFI_SUBFEATURE_PARAM_LEN);

	chip->cmdfunc(mtd, NAND_CMD_GET_FEATURES, addr, -1);
	for (i = 0; i < ONFI_SUBFEATURE_PARAM_LEN; ++i)
		*subfeature_param++ = chip->read_byte(mtd);
	return 0;
}

/**
 * nand_suspend - [MTD Interface] Suspend the NAND flash
 * @mtd: MTD device structure
 */
static int nand_suspend(struct mtd_info *mtd)
{
	return nand_get_device(mtd, FL_PM_SUSPENDED);
}

/**
 * nand_resume - [MTD Interface] Resume the NAND flash
 * @mtd: MTD device structure
 */
static void nand_resume(struct mtd_info *mtd)
{
	struct nand_chip *chip = mtd->priv;

	if (chip->state == FL_PM_SUSPENDED)
		nand_release_device(mtd);
	else
		pr_err("%s called for a chip which is not in suspended state\n",
			__func__);
}

/* Set default functions */
static void nand_set_defaults(struct nand_chip *chip, int busw)
{
	/* check for proper chip_delay setup, set 20us if not */
	if (!chip->chip_delay)
		chip->chip_delay = 20;

	/* check, if a user supplied command function given */
	if (chip->cmdfunc == NULL)
		chip->cmdfunc = nand_command;

	/* check, if a user supplied wait function given */
	if (chip->waitfunc == NULL)
		chip->waitfunc = nand_wait;

	if (!chip->select_chip)
		chip->select_chip = nand_select_chip;

	/* set for ONFI nand */
	if (!chip->onfi_set_features)
		chip->onfi_set_features = nand_onfi_set_features;
	if (!chip->onfi_get_features)
		chip->onfi_get_features = nand_onfi_get_features;

	/* If called twice, pointers that depend on busw may need to be reset */
	if (!chip->read_byte || chip->read_byte == nand_read_byte)
		chip->read_byte = busw ? nand_read_byte16 : nand_read_byte;
	if (!chip->read_word)
		chip->read_word = nand_read_word;
	if (!chip->block_bad)
		chip->block_bad = nand_block_bad;
	if (!chip->block_markbad)
		chip->block_markbad = nand_default_block_markbad;
	if (!chip->write_buf || chip->write_buf == nand_write_buf)
		chip->write_buf = busw ? nand_write_buf16 : nand_write_buf;
	if (!chip->write_byte || chip->write_byte == nand_write_byte)
		chip->write_byte = busw ? nand_write_byte16 : nand_write_byte;
	if (!chip->read_buf || chip->read_buf == nand_read_buf)
		chip->read_buf = busw ? nand_read_buf16 : nand_read_buf;
	if (!chip->scan_bbt)
		chip->scan_bbt = nand_default_bbt;

	if (!chip->controller) {
		chip->controller = &chip->hwcontrol;
		spin_lock_init(&chip->controller->lock);
		init_waitqueue_head(&chip->controller->wq);
	}

}

/* Sanitize ONFI strings so we can safely print them */
static void sanitize_string(uint8_t *s, size_t len)
{
	ssize_t i;

	/* Null terminate */
	s[len - 1] = 0;

	/* Remove non printable chars */
	for (i = 0; i < len - 1; i++) {
		if (s[i] < ' ' || s[i] > 127)
			s[i] = '?';
	}

	/* Remove trailing spaces */
	strim(s);
}

static u16 onfi_crc16(u16 crc, u8 const *p, size_t len)
{
	int i;
	while (len--) {
		crc ^= *p++ << 8;
		for (i = 0; i < 8; i++)
			crc = (crc << 1) ^ ((crc & 0x8000) ? 0x8005 : 0);
	}

	return crc;
}

/* Parse the Extended Parameter Page. */
static int nand_flash_detect_ext_param_page(struct mtd_info *mtd,
		struct nand_chip *chip, struct nand_onfi_params *p)
{
	struct onfi_ext_param_page *ep;
	struct onfi_ext_section *s;
	struct onfi_ext_ecc_info *ecc;
	uint8_t *cursor;
	int ret = -EINVAL;
	int len;
	int i;

	len = le16_to_cpu(p->ext_param_page_length) * 16;
	ep = kmalloc(len, GFP_KERNEL);
	if (!ep)
		return -ENOMEM;

	/* Send our own NAND_CMD_PARAM. */
	chip->cmdfunc(mtd, NAND_CMD_PARAM, 0, -1);

	/* Use the Change Read Column command to skip the ONFI param pages. */
	chip->cmdfunc(mtd, NAND_CMD_RNDOUT,
			sizeof(*p) * p->num_of_param_pages , -1);

	/* Read out the Extended Parameter Page. */
	chip->read_buf(mtd, (uint8_t *)ep, len);
	if ((onfi_crc16(ONFI_CRC_BASE, ((uint8_t *)ep) + 2, len - 2)
		!= le16_to_cpu(ep->crc))) {
		pr_debug("fail in the CRC.\n");
		goto ext_out;
	}

	/*
	 * Check the signature.
	 * Do not strictly follow the ONFI spec, maybe changed in future.
	 */
	if (strncmp(ep->sig, "EPPS", 4)) {
		pr_debug("The signature is invalid.\n");
		goto ext_out;
	}

	/* find the ECC section. */
	cursor = (uint8_t *)(ep + 1);
	for (i = 0; i < ONFI_EXT_SECTION_MAX; i++) {
		s = ep->sections + i;
		if (s->type == ONFI_SECTION_TYPE_2)
			break;
		cursor += s->length * 16;
	}
	if (i == ONFI_EXT_SECTION_MAX) {
		pr_debug("We can not find the ECC section.\n");
		goto ext_out;
	}

	/* get the info we want. */
	ecc = (struct onfi_ext_ecc_info *)cursor;

	if (!ecc->codeword_size) {
		pr_debug("Invalid codeword size\n");
		goto ext_out;
	}

	chip->ecc_strength_ds = ecc->ecc_bits;
	chip->ecc_step_ds = 1 << ecc->codeword_size;
	ret = 0;

ext_out:
	kfree(ep);
	return ret;
}

static int nand_setup_read_retry_micron(struct mtd_info *mtd, int retry_mode)
{
	struct nand_chip *chip = mtd->priv;
	uint8_t feature[ONFI_SUBFEATURE_PARAM_LEN] = {retry_mode};

	return chip->onfi_set_features(mtd, chip, ONFI_FEATURE_ADDR_READ_RETRY,
			feature);
}

/*
 * Configure chip properties from Micron vendor-specific ONFI table
 */
static void nand_onfi_detect_micron(struct nand_chip *chip,
		struct nand_onfi_params *p)
{
	struct nand_onfi_vendor_micron *micron = (void *)p->vendor;

	if (le16_to_cpu(p->vendor_revision) < 1)
		return;

	chip->read_retries = micron->read_retry_options;
	chip->setup_read_retry = nand_setup_read_retry_micron;
}

/*
 * Check if the NAND chip is ONFI compliant, returns 1 if it is, 0 otherwise.
 */
static int nand_flash_detect_onfi(struct mtd_info *mtd, struct nand_chip *chip,
					int *busw)
{
	struct nand_onfi_params *p = &chip->onfi_params;
	int i;
	int val;

	/* Try ONFI for unknown chip or LP */
	chip->cmdfunc(mtd, NAND_CMD_READID, 0x20, -1);
	if (chip->read_byte(mtd) != 'O' || chip->read_byte(mtd) != 'N' ||
		chip->read_byte(mtd) != 'F' || chip->read_byte(mtd) != 'I')
		return 0;

	/*
	 * ONFI must be probed in 8-bit mode or with NAND_BUSWIDTH_AUTO, not
	 * with NAND_BUSWIDTH_16
	 */
	if (chip->options & NAND_BUSWIDTH_16) {
		pr_err("ONFI cannot be probed in 16-bit mode; aborting\n");
		return 0;
	}

	chip->cmdfunc(mtd, NAND_CMD_PARAM, 0, -1);
	for (i = 0; i < 3; i++) {
		chip->read_buf(mtd, (uint8_t *)p, sizeof(*p));
		if (onfi_crc16(ONFI_CRC_BASE, (uint8_t *)p, 254) ==
				le16_to_cpu(p->crc)) {
			break;
		}
	}

	if (i == 3) {
		pr_err("Could not find valid ONFI parameter page; aborting\n");
		return 0;
	}

	/* Check version */
	val = le16_to_cpu(p->revision);
	if (val & (1 << 5))
		chip->onfi_version = 23;
	else if (val & (1 << 4))
		chip->onfi_version = 22;
	else if (val & (1 << 3))
		chip->onfi_version = 21;
	else if (val & (1 << 2))
		chip->onfi_version = 20;
	else if (val & (1 << 1))
		chip->onfi_version = 10;

	if (!chip->onfi_version) {
		pr_info("unsupported ONFI version: %d\n", val);
		return 0;
	}

	sanitize_string(p->manufacturer, sizeof(p->manufacturer));
	sanitize_string(p->model, sizeof(p->model));
	if (!mtd->name)
		mtd->name = p->model;

	mtd->writesize = le32_to_cpu(p->byte_per_page);

	/*
	 * pages_per_block and blocks_per_lun may not be a power-of-2 size
	 * (don't ask me who thought of this...). MTD assumes that these
	 * dimensions will be power-of-2, so just truncate the remaining area.
	 */
	mtd->erasesize = 1 << (fls(le32_to_cpu(p->pages_per_block)) - 1);
	mtd->erasesize *= mtd->writesize;

	mtd->oobsize = le16_to_cpu(p->spare_bytes_per_page);

	/* See erasesize comment */
	chip->chipsize = 1 << (fls(le32_to_cpu(p->blocks_per_lun)) - 1);
	chip->chipsize *= (uint64_t)mtd->erasesize * p->lun_count;
	chip->bits_per_cell = p->bits_per_cell;

	if (onfi_feature(chip) & ONFI_FEATURE_16_BIT_BUS)
		*busw = NAND_BUSWIDTH_16;
	else
		*busw = 0;

	if (p->ecc_bits != 0xff) {
		chip->ecc_strength_ds = p->ecc_bits;
		chip->ecc_step_ds = 512;
	} else if (chip->onfi_version >= 21 &&
		(onfi_feature(chip) & ONFI_FEATURE_EXT_PARAM_PAGE)) {

		/*
		 * The nand_flash_detect_ext_param_page() uses the
		 * Change Read Column command which maybe not supported
		 * by the chip->cmdfunc. So try to update the chip->cmdfunc
		 * now. We do not replace user supplied command function.
		 */
		if (mtd->writesize > 512 && chip->cmdfunc == nand_command)
			chip->cmdfunc = nand_command_lp;

		/* The Extended Parameter Page is supported since ONFI 2.1. */
		if (nand_flash_detect_ext_param_page(mtd, chip, p))
			pr_warn("Failed to detect ONFI extended param page\n");
	} else {
		pr_warn("Could not retrieve ONFI ECC requirements\n");
	}

	if (p->jedec_id == NAND_MFR_MICRON)
		nand_onfi_detect_micron(chip, p);

	return 1;
}

/*
 * nand_id_has_period - Check if an ID string has a given wraparound period
 * @id_data: the ID string
 * @arrlen: the length of the @id_data array
 * @period: the period of repitition
 *
 * Check if an ID string is repeated within a given sequence of bytes at
 * specific repetition interval period (e.g., {0x20,0x01,0x7F,0x20} has a
 * period of 3). This is a helper function for nand_id_len(). Returns non-zero
 * if the repetition has a period of @period; otherwise, returns zero.
 */
static int nand_id_has_period(u8 *id_data, int arrlen, int period)
{
	int i, j;
	for (i = 0; i < period; i++)
		for (j = i + period; j < arrlen; j += period)
			if (id_data[i] != id_data[j])
				return 0;
	return 1;
}

/*
 * nand_id_len - Get the length of an ID string returned by CMD_READID
 * @id_data: the ID string
 * @arrlen: the length of the @id_data array

 * Returns the length of the ID string, according to known wraparound/trailing
 * zero patterns. If no pattern exists, returns the length of the array.
 */
static int nand_id_len(u8 *id_data, int arrlen)
{
	int last_nonzero, period;

	/* Find last non-zero byte */
	for (last_nonzero = arrlen - 1; last_nonzero >= 0; last_nonzero--)
		if (id_data[last_nonzero])
			break;

	/* All zeros */
	if (last_nonzero < 0)
		return 0;

	/* Calculate wraparound period */
	for (period = 1; period < arrlen; period++)
		if (nand_id_has_period(id_data, arrlen, period))
			break;

	/* There's a repeated pattern */
	if (period < arrlen)
		return period;

	/* There are trailing zeros */
	if (last_nonzero < arrlen - 1)
		return last_nonzero + 1;

	/* No pattern detected */
	return arrlen;
}

/* Extract the bits of per cell from the 3rd byte of the extended ID */
static int nand_get_bits_per_cell(u8 cellinfo)
{
	int bits;

	bits = cellinfo & NAND_CI_CELLTYPE_MSK;
	bits >>= NAND_CI_CELLTYPE_SHIFT;
	return bits + 1;
}

/*
 * Many new NAND share similar device ID codes, which represent the size of the
 * chip. The rest of the parameters must be decoded according to generic or
 * manufacturer-specific "extended ID" decoding patterns.
 */
static void nand_decode_ext_id(struct mtd_info *mtd, struct nand_chip *chip,
				u8 id_data[8], int *busw)
{
	int extid, id_len;
	/* The 3rd id byte holds MLC / multichip data */
	chip->bits_per_cell = nand_get_bits_per_cell(id_data[2]);
	/* The 4th id byte is the important one */
	extid = id_data[3];

	id_len = nand_id_len(id_data, 8);

	/*
	 * Field definitions are in the following datasheets:
	 * Old style (4,5 byte ID): Samsung K9GAG08U0M (p.32)
	 * New Samsung (6 byte ID): Samsung K9GAG08U0F (p.44)
	 * Hynix MLC   (6 byte ID): Hynix H27UBG8T2B (p.22)
	 *
	 * Check for ID length, non-zero 6th byte, cell type, and Hynix/Samsung
	 * ID to decide what to do.
	 */
	if (id_len == 6 && id_data[0] == NAND_MFR_SAMSUNG &&
			!nand_is_slc(chip) && id_data[5] != 0x00) {
		/* Calc pagesize */
		mtd->writesize = 2048 << (extid & 0x03);
		extid >>= 2;
		/* Calc oobsize */
		switch (((extid >> 2) & 0x04) | (extid & 0x03)) {
		case 1:
			mtd->oobsize = 128;
			break;
		case 2:
			mtd->oobsize = 218;
			break;
		case 3:
			mtd->oobsize = 400;
			break;
		case 4:
			mtd->oobsize = 436;
			break;
		case 5:
			mtd->oobsize = 512;
			break;
		case 6:
			mtd->oobsize = 640;
			break;
		case 7:
		default: /* Other cases are "reserved" (unknown) */
			mtd->oobsize = 1024;
			break;
		}
		extid >>= 2;
		/* Calc blocksize */
		mtd->erasesize = (128 * 1024) <<
			(((extid >> 1) & 0x04) | (extid & 0x03));
		*busw = 0;
	} else if (id_len == 6 && id_data[0] == NAND_MFR_HYNIX &&
			!nand_is_slc(chip)) {
		unsigned int tmp;

		/* Calc pagesize */
		mtd->writesize = 2048 << (extid & 0x03);
		extid >>= 2;
		/* Calc oobsize */
		switch (((extid >> 2) & 0x04) | (extid & 0x03)) {
		case 0:
			mtd->oobsize = 128;
			break;
		case 1:
			mtd->oobsize = 224;
			break;
		case 2:
			mtd->oobsize = 448;
			break;
		case 3:
			mtd->oobsize = 64;
			break;
		case 4:
			mtd->oobsize = 32;
			break;
		case 5:
			mtd->oobsize = 16;
			break;
		default:
			mtd->oobsize = 640;
			break;
		}
		extid >>= 2;
		/* Calc blocksize */
		tmp = ((extid >> 1) & 0x04) | (extid & 0x03);
		if (tmp < 0x03)
			mtd->erasesize = (128 * 1024) << tmp;
		else if (tmp == 0x03)
			mtd->erasesize = 768 * 1024;
		else
			mtd->erasesize = (64 * 1024) << tmp;
		*busw = 0;
	} else {
		/* Calc pagesize */
		mtd->writesize = 1024 << (extid & 0x03);
		extid >>= 2;
		/* Calc oobsize */
		mtd->oobsize = (8 << (extid & 0x01)) *
			(mtd->writesize >> 9);
		extid >>= 2;
		/* Calc blocksize. Blocksize is multiples of 64KiB */
		mtd->erasesize = (64 * 1024) << (extid & 0x03);
		extid >>= 2;
		/* Get buswidth information */
		*busw = (extid & 0x01) ? NAND_BUSWIDTH_16 : 0;

		/*
		 * Toshiba 24nm raw SLC (i.e., not BENAND) have 32B OOB per
		 * 512B page. For Toshiba SLC, we decode the 5th/6th byte as
		 * follows:
		 * - ID byte 6, bits[2:0]: 100b -> 43nm, 101b -> 32nm,
		 *                         110b -> 24nm
		 * - ID byte 5, bit[7]:    1 -> BENAND, 0 -> raw SLC
		 */
		if (id_len >= 6 && id_data[0] == NAND_MFR_TOSHIBA &&
				nand_is_slc(chip) &&
				(id_data[5] & 0x7) == 0x6 /* 24nm */ &&
				!(id_data[4] & 0x80) /* !BENAND */) {
			mtd->oobsize = 32 * mtd->writesize >> 9;
		}

	}
}

/*
 * Old devices have chip data hardcoded in the device ID table. nand_decode_id
 * decodes a matching ID table entry and assigns the MTD size parameters for
 * the chip.
 */
static void nand_decode_id(struct mtd_info *mtd, struct nand_chip *chip,
				struct nand_flash_dev *type, u8 id_data[8],
				int *busw)
{
	int maf_id = id_data[0];

	mtd->erasesize = type->erasesize;
	mtd->writesize = type->pagesize;
	mtd->oobsize = mtd->writesize / 32;
	*busw = type->options & NAND_BUSWIDTH_16;

	/* All legacy ID NAND are small-page, SLC */
	chip->bits_per_cell = 1;

	/*
	 * Check for Spansion/AMD ID + repeating 5th, 6th byte since
	 * some Spansion chips have erasesize that conflicts with size
	 * listed in nand_ids table.
	 * Data sheet (5 byte ID): Spansion S30ML-P ORNAND (p.39)
	 */
	if (maf_id == NAND_MFR_AMD && id_data[4] != 0x00 && id_data[5] == 0x00
			&& id_data[6] == 0x00 && id_data[7] == 0x00
			&& mtd->writesize == 512) {
		mtd->erasesize = 128 * 1024;
		mtd->erasesize <<= ((id_data[3] & 0x03) << 1);
	}
}

/*
 * Set the bad block marker/indicator (BBM/BBI) patterns according to some
 * heuristic patterns using various detected parameters (e.g., manufacturer,
 * page size, cell-type information).
 */
static void nand_decode_bbm_options(struct mtd_info *mtd,
				    struct nand_chip *chip, u8 id_data[8])
{
	int maf_id = id_data[0];

	/* Set the bad block position */
	if (mtd->writesize > 512 || (chip->options & NAND_BUSWIDTH_16))
		chip->badblockpos = NAND_LARGE_BADBLOCK_POS;
	else
		chip->badblockpos = NAND_SMALL_BADBLOCK_POS;

	/*
	 * Bad block marker is stored in the last page of each block on Samsung
	 * and Hynix MLC devices; stored in first two pages of each block on
	 * Micron devices with 2KiB pages and on SLC Samsung, Hynix, Toshiba,
	 * AMD/Spansion, and Macronix.  All others scan only the first page.
	 */
	if (!nand_is_slc(chip) &&
			(maf_id == NAND_MFR_SAMSUNG ||
			 maf_id == NAND_MFR_HYNIX))
		chip->bbt_options |= NAND_BBT_SCANLASTPAGE;
	else if ((nand_is_slc(chip) &&
				(maf_id == NAND_MFR_SAMSUNG ||
				 maf_id == NAND_MFR_HYNIX ||
				 maf_id == NAND_MFR_TOSHIBA ||
				 maf_id == NAND_MFR_AMD ||
				 maf_id == NAND_MFR_MACRONIX)) ||
			(mtd->writesize == 2048 &&
			 maf_id == NAND_MFR_MICRON))
		chip->bbt_options |= NAND_BBT_SCAN2NDPAGE;
}

static inline bool is_full_id_nand(struct nand_flash_dev *type)
{
	return type->id_len;
}

static bool find_full_id_nand(struct mtd_info *mtd, struct nand_chip *chip,
		   struct nand_flash_dev *type, u8 *id_data, int *busw)
{
	if (!strncmp(type->id, id_data, type->id_len)) {
		mtd->writesize = type->pagesize;
		mtd->erasesize = type->erasesize;
		mtd->oobsize = type->oobsize;

		chip->bits_per_cell = nand_get_bits_per_cell(id_data[2]);
		chip->chipsize = (uint64_t)type->chipsize << 20;
		chip->options |= type->options;
		chip->ecc_strength_ds = NAND_ECC_STRENGTH(type);
		chip->ecc_step_ds = NAND_ECC_STEP(type);

		*busw = type->options & NAND_BUSWIDTH_16;

		if (!mtd->name)
			mtd->name = type->name;

		return true;
	}
	return false;
}

/*
 * Get the flash and manufacturer id and lookup if the type is supported.
 */
static struct nand_flash_dev *nand_get_flash_type(struct mtd_info *mtd,
						  struct nand_chip *chip,
						  int busw,
						  int *maf_id, int *dev_id,
						  struct nand_flash_dev *type)
{
	int i, maf_idx;
	u8 id_data[8];

	/* Select the device */
	chip->select_chip(mtd, 0);

	/*
	 * Reset the chip, required by some chips (e.g. Micron MT29FxGxxxxx)
	 * after power-up.
	 */
	chip->cmdfunc(mtd, NAND_CMD_RESET, -1, -1);

	/* Send the command for reading device ID */
	chip->cmdfunc(mtd, NAND_CMD_READID, 0x00, -1);

	/* Read manufacturer and device IDs */
	*maf_id = chip->read_byte(mtd);
	*dev_id = chip->read_byte(mtd);

	/*
	 * Try again to make sure, as some systems the bus-hold or other
	 * interface concerns can cause random data which looks like a
	 * possibly credible NAND flash to appear. If the two results do
	 * not match, ignore the device completely.
	 */

	chip->cmdfunc(mtd, NAND_CMD_READID, 0x00, -1);

	/* Read entire ID string */
	for (i = 0; i < 8; i++)
		id_data[i] = chip->read_byte(mtd);

	if (id_data[0] != *maf_id || id_data[1] != *dev_id) {
		pr_info("second ID read did not match %02x,%02x against %02x,%02x\n",
			*maf_id, *dev_id, id_data[0], id_data[1]);
		return ERR_PTR(-ENODEV);
	}

	if (!type)
		type = nand_flash_ids;

	for (; type->name != NULL; type++) {
		if (is_full_id_nand(type)) {
			if (find_full_id_nand(mtd, chip, type, id_data, &busw))
				goto ident_done;
		} else if (*dev_id == type->dev_id) {
				break;
		}
	}

	chip->onfi_version = 0;
	if (!type->name || !type->pagesize) {
		/* Check is chip is ONFI compliant */
		if (nand_flash_detect_onfi(mtd, chip, &busw))
			goto ident_done;
	}

	if (!type->name)
		return ERR_PTR(-ENODEV);

	if (!mtd->name)
		mtd->name = type->name;

	chip->chipsize = (uint64_t)type->chipsize << 20;

	if (!type->pagesize && chip->init_size) {
		/* Set the pagesize, oobsize, erasesize by the driver */
		busw = chip->init_size(mtd, chip, id_data);
	} else if (!type->pagesize) {
		/* Decode parameters from extended ID */
		nand_decode_ext_id(mtd, chip, id_data, &busw);
	} else {
		nand_decode_id(mtd, chip, type, id_data, &busw);
	}
	/* Get chip options */
	chip->options |= type->options;

	/*
	 * Check if chip is not a Samsung device. Do not clear the
	 * options for chips which do not have an extended id.
	 */
	if (*maf_id != NAND_MFR_SAMSUNG && !type->pagesize)
		chip->options &= ~NAND_SAMSUNG_LP_OPTIONS;
ident_done:

	/* Try to identify manufacturer */
	for (maf_idx = 0; nand_manuf_ids[maf_idx].id != 0x0; maf_idx++) {
		if (nand_manuf_ids[maf_idx].id == *maf_id)
			break;
	}

	if (chip->options & NAND_BUSWIDTH_AUTO) {
		WARN_ON(chip->options & NAND_BUSWIDTH_16);
		chip->options |= busw;
		nand_set_defaults(chip, busw);
	} else if (busw != (chip->options & NAND_BUSWIDTH_16)) {
		/*
		 * Check, if buswidth is correct. Hardware drivers should set
		 * chip correct!
		 */
		pr_info("device found, Manufacturer ID: 0x%02x, Chip ID: 0x%02x\n",
			*maf_id, *dev_id);
		pr_info("%s %s\n", nand_manuf_ids[maf_idx].name, mtd->name);
		pr_warn("bus width %d instead %d bit\n",
			   (chip->options & NAND_BUSWIDTH_16) ? 16 : 8,
			   busw ? 16 : 8);
		return ERR_PTR(-EINVAL);
	}

	nand_decode_bbm_options(mtd, chip, id_data);

	/* Calculate the address shift from the page size */
	chip->page_shift = ffs(mtd->writesize) - 1;
	/* Convert chipsize to number of pages per chip -1 */
	chip->pagemask = (chip->chipsize >> chip->page_shift) - 1;

	chip->bbt_erase_shift = chip->phys_erase_shift =
		ffs(mtd->erasesize) - 1;
	if (chip->chipsize & 0xffffffff)
		chip->chip_shift = ffs((unsigned)chip->chipsize) - 1;
	else {
		chip->chip_shift = ffs((unsigned)(chip->chipsize >> 32));
		chip->chip_shift += 32 - 1;
	}

	chip->badblockbits = 8;
	chip->erase_cmd = single_erase_cmd;

	/* Do not replace user supplied command function! */
	if (mtd->writesize > 512 && chip->cmdfunc == nand_command)
		chip->cmdfunc = nand_command_lp;

	pr_info("device found, Manufacturer ID: 0x%02x, Chip ID: 0x%02x\n",
		*maf_id, *dev_id);
	pr_info("%s %s\n", nand_manuf_ids[maf_idx].name,
		chip->onfi_version ? chip->onfi_params.model : type->name);
	pr_info("%dMiB, %s, page size: %d, OOB size: %d\n",
		(int)(chip->chipsize >> 20), nand_is_slc(chip) ? "SLC" : "MLC",
		mtd->writesize, mtd->oobsize);
	return type;
}

/**
 * nand_scan_ident - [NAND Interface] Scan for the NAND device
 * @mtd: MTD device structure
 * @maxchips: number of chips to scan for
 * @table: alternative NAND ID table
 *
 * This is the first phase of the normal nand_scan() function. It reads the
 * flash ID and sets up MTD fields accordingly.
 *
 * The mtd->owner field must be set to the module of the caller.
 */
int nand_scan_ident(struct mtd_info *mtd, int maxchips,
		    struct nand_flash_dev *table)
{
	int i, busw, nand_maf_id, nand_dev_id;
	struct nand_chip *chip = mtd->priv;
	struct nand_flash_dev *type;

	/* Get buswidth to select the correct functions */
	busw = chip->options & NAND_BUSWIDTH_16;
	/* Set the default functions */
	nand_set_defaults(chip, busw);

	/* Read the flash type */
	type = nand_get_flash_type(mtd, chip, busw,
				&nand_maf_id, &nand_dev_id, table);

	if (IS_ERR(type)) {
		if (!(chip->options & NAND_SCAN_SILENT_NODEV))
			pr_warn("No NAND device found\n");
		chip->select_chip(mtd, -1);
		return PTR_ERR(type);
	}

	chip->select_chip(mtd, -1);

	/* Check for a chip array */
	for (i = 1; i < maxchips; i++) {
		chip->select_chip(mtd, i);
		/* See comment in nand_get_flash_type for reset */
		chip->cmdfunc(mtd, NAND_CMD_RESET, -1, -1);
		/* Send the command for reading device ID */
		chip->cmdfunc(mtd, NAND_CMD_READID, 0x00, -1);
		/* Read manufacturer and device IDs */
		if (nand_maf_id != chip->read_byte(mtd) ||
		    nand_dev_id != chip->read_byte(mtd)) {
			chip->select_chip(mtd, -1);
			break;
		}
		chip->select_chip(mtd, -1);
	}
	if (i > 1)
		pr_info("%d chips detected\n", i);

	/* Store the number of chips and calc total size for mtd */
	chip->numchips = i;
	mtd->size = i * chip->chipsize;

	return 0;
}
EXPORT_SYMBOL(nand_scan_ident);


/**
 * nand_scan_tail - [NAND Interface] Scan for the NAND device
 * @mtd: MTD device structure
 *
 * This is the second phase of the normal nand_scan() function. It fills out
 * all the uninitialized function pointers with the defaults and scans for a
 * bad block table if appropriate.
 */
int nand_scan_tail(struct mtd_info *mtd)
{
	int i;
	struct nand_chip *chip = mtd->priv;
	struct nand_ecc_ctrl *ecc = &chip->ecc;

	/* New bad blocks should be marked in OOB, flash-based BBT, or both */
	BUG_ON((chip->bbt_options & NAND_BBT_NO_OOB_BBM) &&
			!(chip->bbt_options & NAND_BBT_USE_FLASH));

	if (!(chip->options & NAND_OWN_BUFFERS))
		chip->buffers = kmalloc(sizeof(*chip->buffers), GFP_KERNEL);
	if (!chip->buffers)
		return -ENOMEM;

	/* Set the internal oob buffer location, just after the page data */
	chip->oob_poi = chip->buffers->databuf + mtd->writesize;

	/*
	 * If no default placement scheme is given, select an appropriate one.
	 */
	if (!ecc->layout && (ecc->mode != NAND_ECC_SOFT_BCH)) {
		switch (mtd->oobsize) {
		case 8:
			ecc->layout = &nand_oob_8;
			break;
		case 16:
			ecc->layout = &nand_oob_16;
			break;
		case 64:
			ecc->layout = &nand_oob_64;
			break;
		case 128:
			ecc->layout = &nand_oob_128;
			break;
		default:
			pr_warn("No oob scheme defined for oobsize %d\n",
				   mtd->oobsize);
			BUG();
		}
	}

	if (!chip->write_page)
		chip->write_page = nand_write_page;

	/*
	 * Check ECC mode, default to software if 3byte/512byte hardware ECC is
	 * selected and we have 256 byte pagesize fallback to software ECC
	 */

	switch (ecc->mode) {
	case NAND_ECC_HW_OOB_FIRST:
		/* Similar to NAND_ECC_HW, but a separate read_page handle */
		if (!ecc->calculate || !ecc->correct || !ecc->hwctl) {
			pr_warn("No ECC functions supplied; "
				   "hardware ECC not possible\n");
			BUG();
		}
		if (!ecc->read_page)
			ecc->read_page = nand_read_page_hwecc_oob_first;

	case NAND_ECC_HW:
		/* Use standard hwecc read page function? */
		if (!ecc->read_page)
			ecc->read_page = nand_read_page_hwecc;
		if (!ecc->write_page)
			ecc->write_page = nand_write_page_hwecc;
		if (!ecc->read_page_raw)
			ecc->read_page_raw = nand_read_page_raw;
		if (!ecc->write_page_raw)
			ecc->write_page_raw = nand_write_page_raw;
		if (!ecc->read_oob)
			ecc->read_oob = nand_read_oob_std;
		if (!ecc->write_oob)
			ecc->write_oob = nand_write_oob_std;
		if (!ecc->read_subpage)
			ecc->read_subpage = nand_read_subpage;
		if (!ecc->write_subpage)
			ecc->write_subpage = nand_write_subpage_hwecc;

	case NAND_ECC_HW_SYNDROME:
		if ((!ecc->calculate || !ecc->correct || !ecc->hwctl) &&
		    (!ecc->read_page ||
		     ecc->read_page == nand_read_page_hwecc ||
		     !ecc->write_page ||
		     ecc->write_page == nand_write_page_hwecc)) {
			pr_warn("No ECC functions supplied; "
				   "hardware ECC not possible\n");
			BUG();
		}
		/* Use standard syndrome read/write page function? */
		if (!ecc->read_page)
			ecc->read_page = nand_read_page_syndrome;
		if (!ecc->write_page)
			ecc->write_page = nand_write_page_syndrome;
		if (!ecc->read_page_raw)
			ecc->read_page_raw = nand_read_page_raw_syndrome;
		if (!ecc->write_page_raw)
			ecc->write_page_raw = nand_write_page_raw_syndrome;
		if (!ecc->read_oob)
			ecc->read_oob = nand_read_oob_syndrome;
		if (!ecc->write_oob)
			ecc->write_oob = nand_write_oob_syndrome;

		if (mtd->writesize >= ecc->size) {
			if (!ecc->strength) {
				pr_warn("Driver must set ecc.strength when using hardware ECC\n");
				BUG();
			}
			break;
		}
		pr_warn("%d byte HW ECC not possible on "
			   "%d byte page size, fallback to SW ECC\n",
			   ecc->size, mtd->writesize);
		ecc->mode = NAND_ECC_SOFT;

	case NAND_ECC_SOFT:
		ecc->calculate = nand_calculate_ecc;
		ecc->correct = nand_correct_data;
		ecc->read_page = nand_read_page_swecc;
		ecc->read_subpage = nand_read_subpage;
		ecc->write_page = nand_write_page_swecc;
		ecc->read_page_raw = nand_read_page_raw;
		ecc->write_page_raw = nand_write_page_raw;
		ecc->read_oob = nand_read_oob_std;
		ecc->write_oob = nand_write_oob_std;
		if (!ecc->size)
			ecc->size = 256;
		ecc->bytes = 3;
		ecc->strength = 1;
		break;

	case NAND_ECC_SOFT_BCH:
		if (!mtd_nand_has_bch()) {
			pr_warn("CONFIG_MTD_ECC_BCH not enabled\n");
			BUG();
		}
		ecc->calculate = nand_bch_calculate_ecc;
		ecc->correct = nand_bch_correct_data;
		ecc->read_page = nand_read_page_swecc;
		ecc->read_subpage = nand_read_subpage;
		ecc->write_page = nand_write_page_swecc;
		ecc->read_page_raw = nand_read_page_raw;
		ecc->write_page_raw = nand_write_page_raw;
		ecc->read_oob = nand_read_oob_std;
		ecc->write_oob = nand_write_oob_std;
		/*
		 * Board driver should supply ecc.size and ecc.bytes values to
		 * select how many bits are correctable; see nand_bch_init()
		 * for details. Otherwise, default to 4 bits for large page
		 * devices.
		 */
		if (!ecc->size && (mtd->oobsize >= 64)) {
			ecc->size = 512;
			ecc->bytes = 7;
		}
		ecc->priv = nand_bch_init(mtd, ecc->size, ecc->bytes,
					       &ecc->layout);
		if (!ecc->priv) {
			pr_warn("BCH ECC initialization failed!\n");
			BUG();
		}
		ecc->strength = ecc->bytes * 8 / fls(8 * ecc->size);
		break;

	case NAND_ECC_NONE:
		pr_warn("NAND_ECC_NONE selected by board driver. "
			   "This is not recommended!\n");
		ecc->read_page = nand_read_page_raw;
		ecc->write_page = nand_write_page_raw;
		ecc->read_oob = nand_read_oob_std;
		ecc->read_page_raw = nand_read_page_raw;
		ecc->write_page_raw = nand_write_page_raw;
		ecc->write_oob = nand_write_oob_std;
		ecc->size = mtd->writesize;
		ecc->bytes = 0;
		ecc->strength = 0;
		break;

	default:
		pr_warn("Invalid NAND_ECC_MODE %d\n", ecc->mode);
		BUG();
	}

	/* For many systems, the standard OOB write also works for raw */
	if (!ecc->read_oob_raw)
		ecc->read_oob_raw = ecc->read_oob;
	if (!ecc->write_oob_raw)
		ecc->write_oob_raw = ecc->write_oob;

	/*
	 * The number of bytes available for a client to place data into
	 * the out of band area.
	 */
	ecc->layout->oobavail = 0;
	for (i = 0; ecc->layout->oobfree[i].length
			&& i < ARRAY_SIZE(ecc->layout->oobfree); i++)
		ecc->layout->oobavail += ecc->layout->oobfree[i].length;
	mtd->oobavail = ecc->layout->oobavail;

	/*
	 * Set the number of read / write steps for one page depending on ECC
	 * mode.
	 */
	ecc->steps = mtd->writesize / ecc->size;
	if (ecc->steps * ecc->size != mtd->writesize) {
		pr_warn("Invalid ECC parameters\n");
		BUG();
	}
	ecc->total = ecc->steps * ecc->bytes;

	/* Allow subpage writes up to ecc.steps. Not possible for MLC flash */
	if (!(chip->options & NAND_NO_SUBPAGE_WRITE) && nand_is_slc(chip)) {
		switch (ecc->steps) {
		case 2:
			mtd->subpage_sft = 1;
			break;
		case 4:
		case 8:
		case 16:
			mtd->subpage_sft = 2;
			break;
		}
	}
	chip->subpagesize = mtd->writesize >> mtd->subpage_sft;

	/* Initialize state */
	chip->state = FL_READY;

	/* Invalidate the pagebuffer reference */
	chip->pagebuf = -1;

	/* Large page NAND with SOFT_ECC should support subpage reads */
	if ((ecc->mode == NAND_ECC_SOFT) && (chip->page_shift > 9))
		chip->options |= NAND_SUBPAGE_READ;

	/* Fill in remaining MTD driver data */
	mtd->type = nand_is_slc(chip) ? MTD_NANDFLASH : MTD_MLCNANDFLASH;
	mtd->flags = (chip->options & NAND_ROM) ? MTD_CAP_ROM :
						MTD_CAP_NANDFLASH;
	mtd->_erase = nand_erase;
	mtd->_point = NULL;
	mtd->_unpoint = NULL;
	mtd->_read = nand_read;
	mtd->_write = nand_write;
	mtd->_panic_write = panic_nand_write;
	mtd->_read_oob = nand_read_oob;
	mtd->_write_oob = nand_write_oob;
	mtd->_sync = nand_sync;
	mtd->_lock = NULL;
	mtd->_unlock = NULL;
	mtd->_suspend = nand_suspend;
	mtd->_resume = nand_resume;
	mtd->_block_isbad = nand_block_isbad;
	mtd->_block_markbad = nand_block_markbad;
	mtd->writebufsize = mtd->writesize;

	/* propagate ecc info to mtd_info */
	mtd->ecclayout = ecc->layout;
	mtd->ecc_strength = ecc->strength;
	mtd->ecc_step_size = ecc->size;
	/*
	 * Initialize bitflip_threshold to its default prior scan_bbt() call.
	 * scan_bbt() might invoke mtd_read(), thus bitflip_threshold must be
	 * properly set.
	 */
	if (!mtd->bitflip_threshold)
		mtd->bitflip_threshold = mtd->ecc_strength;

	/* Check, if we should skip the bad block table scan */
	if (chip->options & NAND_SKIP_BBTSCAN)
		return 0;

	/* Build bad block table */
	return chip->scan_bbt(mtd);
}
EXPORT_SYMBOL(nand_scan_tail);

/*
 * is_module_text_address() isn't exported, and it's mostly a pointless
 * test if this is a module _anyway_ -- they'd have to try _really_ hard
 * to call us from in-kernel code if the core NAND support is modular.
 */
#ifdef MODULE
#define caller_is_module() (1)
#else
#define caller_is_module() \
	is_module_text_address((unsigned long)__builtin_return_address(0))
#endif

/**
 * nand_scan - [NAND Interface] Scan for the NAND device
 * @mtd: MTD device structure
 * @maxchips: number of chips to scan for
 *
 * This fills out all the uninitialized function pointers with the defaults.
 * The flash ID is read and the mtd/chip structures are filled with the
 * appropriate values. The mtd->owner field must be set to the module of the
 * caller.
 */
int nand_scan(struct mtd_info *mtd, int maxchips)
{
	int ret;

	/* Many callers got this wrong, so check for it for a while... */
	if (!mtd->owner && caller_is_module()) {
		pr_crit("%s called with NULL mtd->owner!\n", __func__);
		BUG();
	}

	ret = nand_scan_ident(mtd, maxchips, NULL);
	if (!ret)
		ret = nand_scan_tail(mtd);
	return ret;
}
EXPORT_SYMBOL(nand_scan);

/**
 * nand_release - [NAND Interface] Free resources held by the NAND device
 * @mtd: MTD device structure
 */
void nand_release(struct mtd_info *mtd)
{
	struct nand_chip *chip = mtd->priv;

	if (chip->ecc.mode == NAND_ECC_SOFT_BCH)
		nand_bch_free((struct nand_bch_control *)chip->ecc.priv);

	mtd_device_unregister(mtd);

	/* Free bad block table memory */
	kfree(chip->bbt);
	if (!(chip->options & NAND_OWN_BUFFERS))
		kfree(chip->buffers);

	/* Free bad block descriptor memory */
	if (chip->badblock_pattern && chip->badblock_pattern->options
			& NAND_BBT_DYNAMICSTRUCT)
		kfree(chip->badblock_pattern);
}
EXPORT_SYMBOL_GPL(nand_release);

static int __init nand_base_init(void)
{
	led_trigger_register_simple("nand-disk", &nand_led_trigger);
	return 0;
}

static void __exit nand_base_exit(void)
{
	led_trigger_unregister_simple(nand_led_trigger);
}

module_init(nand_base_init);
module_exit(nand_base_exit);

MODULE_LICENSE("GPL");
MODULE_AUTHOR("Steven J. Hill <sjhill@realitydiluted.com>");
MODULE_AUTHOR("Thomas Gleixner <tglx@linutronix.de>");
MODULE_DESCRIPTION("Generic NAND flash driver code");<|MERGE_RESOLUTION|>--- conflicted
+++ resolved
@@ -1584,11 +1584,7 @@
 			}
 
 			if (mtd->ecc_stats.failed - ecc_failures) {
-<<<<<<< HEAD
-				if (retry_mode + 1 <= chip->read_retries) {
-=======
 				if (retry_mode + 1 < chip->read_retries) {
->>>>>>> e3703f8c
 					retry_mode++;
 					ret = nand_setup_read_retry(mtd,
 							retry_mode);
