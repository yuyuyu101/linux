--- conflicted
+++ resolved
@@ -740,11 +740,8 @@
 	aac_set_intx_mode(dev);
 
 	src_writel(dev, MUnit.IDR, IOP_SRC_RESET_MASK);
-<<<<<<< HEAD
-=======
 
 	msleep(5000);
->>>>>>> bb176f67
 }
 
 static void aac_send_hardware_soft_reset(struct aac_dev *dev)
