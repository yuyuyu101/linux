--- conflicted
+++ resolved
@@ -39,21 +39,13 @@
 static ssize_t speakup_file_writeu(struct file *fp, const char __user *buffer,
 				   size_t nbytes, loff_t *ppos)
 {
-<<<<<<< HEAD
-	size_t count = nbytes, want;
-=======
 	size_t count = nbytes, consumed, want;
->>>>>>> 0c383648
 	const char __user *ptr = buffer;
 	size_t bytes;
 	unsigned long flags;
 	unsigned char buf[256];
 	u16 ubuf[256];
-<<<<<<< HEAD
-	size_t in, in2, out;
-=======
 	size_t in, out;
->>>>>>> 0c383648
 
 	if (!synth)
 		return -ENODEV;
@@ -66,29 +58,6 @@
 			return -EFAULT;
 
 		/* Convert to u16 */
-<<<<<<< HEAD
-		for (in = 0, out = 0; in < bytes; in++) {
-			unsigned char c = buf[in];
-			int nbytes = 8 - fls(c ^ 0xff);
-			u32 value;
-
-			switch (nbytes) {
-			case 8: /* 0xff */
-			case 7: /* 0xfe */
-			case 1: /* 0x80 */
-				/* Invalid, drop */
-				goto drop;
-
-			case 0:
-				/* ASCII, copy */
-				ubuf[out++] = c;
-				continue;
-
-			default:
-				/* 2..6-byte UTF-8 */
-
-				if (bytes - in < nbytes) {
-=======
 		for (in = 0, out = 0; in < bytes; in += consumed) {
 			s32 value;
 
@@ -97,46 +66,16 @@
 				/* Invalid or incomplete */
 
 				if (want > bytes - in)
->>>>>>> 0c383648
 					/* We don't have it all yet, stop here
 					 * and wait for the rest
 					 */
 					bytes = in;
-<<<<<<< HEAD
-					want = nbytes;
-					continue;
-				}
-
-				/* First byte */
-				value = c & ((1u << (7 - nbytes)) - 1);
-
-				/* Other bytes */
-				for (in2 = 2; in2 <= nbytes; in2++) {
-					c = buf[in + 1];
-					if ((c & 0xc0) != 0x80)	{
-						/* Invalid, drop the head */
-						want = 1;
-						goto drop;
-					}
-					value = (value << 6) | (c & 0x3f);
-					in++;
-				}
-
-				if (value < 0x10000)
-					ubuf[out++] = value;
-				want = 1;
-				break;
-			}
-drop:
-			/* empty statement */;
-=======
 
 				continue;
 			}
 
 			if (value < 0x10000)
 				ubuf[out++] = value;
->>>>>>> 0c383648
 		}
 
 		count -= bytes;
