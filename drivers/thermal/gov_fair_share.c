// SPDX-License-Identifier: GPL-2.0-only
/*
 *  fair_share.c - A simple weight based Thermal governor
 *
 *  Copyright (C) 2012 Intel Corp
 *  Copyright (C) 2012 Durgadoss R <durgadoss.r@intel.com>
 *
 *  ~~~~~~~~~~~~~~~~~~~~~~~~~~~~~~~~~~~~~~~~~~~~~~~~~~~~~~~~~~~~~~~~~~~~~~~~~~
 *
 * ~~~~~~~~~~~~~~~~~~~~~~~~~~~~~~~~~~~~~~~~~~~~~~~~~~~~~~~~~~~~~~~~~~~~~~~~~~
 */

#include <linux/thermal.h>
#include "thermal_trace.h"

#include "thermal_core.h"

static int get_trip_level(struct thermal_zone_device *tz)
{
<<<<<<< HEAD
	const struct thermal_trip *trip, *level_trip = NULL;
	int trip_level = -1;

	for_each_trip(tz, trip) {
		if (trip->temperature >= tz->temperature)
=======
	const struct thermal_trip_desc *level_td = NULL;
	const struct thermal_trip_desc *td;
	int trip_level = -1;

	for_each_trip_desc(tz, td) {
		if (td->threshold > tz->temperature)
>>>>>>> 0c383648
			continue;

		trip_level++;

<<<<<<< HEAD
		if (!level_trip || trip->temperature > level_trip->temperature)
			level_trip = trip;
=======
		if (!level_td || td->threshold > level_td->threshold)
			level_td = td;
>>>>>>> 0c383648
	}

	/*  Bail out if the temperature is not greater than any trips. */
	if (trip_level < 0)
		return 0;
<<<<<<< HEAD

	trace_thermal_zone_trip(tz, thermal_zone_trip_id(tz, level_trip),
				level_trip->type);

	return trip_level;
}
=======

	trace_thermal_zone_trip(tz, thermal_zone_trip_id(tz, &level_td->trip),
				level_td->trip.type);
>>>>>>> 0c383648

	return trip_level;
}

/**
 * fair_share_throttle - throttles devices associated with the given zone
 * @tz: thermal_zone_device
 * @trip: trip point
<<<<<<< HEAD
=======
 * @trip_level: number of trips crossed by the zone temperature
>>>>>>> 0c383648
 *
 * Throttling Logic: This uses three parameters to calculate the new
 * throttle state of the cooling devices associated with the given zone.
 *
 * Parameters used for Throttling:
 * P1. max_state: Maximum throttle state exposed by the cooling device.
 * P2. weight[i]/total_weight:
 *	How 'effective' the 'i'th device is, in cooling the given zone.
 * P3. trip_level/max_no_of_trips:
 *	This describes the extent to which the devices should be throttled.
 *	We do not want to throttle too much when we trip a lower temperature,
 *	whereas the throttling is at full swing if we trip critical levels.
 * new_state of cooling device = P3 * P2 * P1
 */
<<<<<<< HEAD
static int fair_share_throttle(struct thermal_zone_device *tz,
			       const struct thermal_trip *trip)
=======
static void fair_share_throttle(struct thermal_zone_device *tz,
				const struct thermal_trip *trip,
				int trip_level)
>>>>>>> 0c383648
{
	struct thermal_instance *instance;
	int total_weight = 0;
	int nr_instances = 0;

	list_for_each_entry(instance, &tz->thermal_instances, tz_node) {
		if (instance->trip != trip)
			continue;

		total_weight += instance->weight;
		nr_instances++;
	}

	list_for_each_entry(instance, &tz->thermal_instances, tz_node) {
		struct thermal_cooling_device *cdev = instance->cdev;
		u64 dividend;
		u32 divisor;

		if (instance->trip != trip)
			continue;

		dividend = trip_level;
		dividend *= cdev->max_state;
		divisor = tz->num_trips;
		if (total_weight) {
			dividend *= instance->weight;
			divisor *= total_weight;
		} else {
			divisor *= nr_instances;
		}
		instance->target = div_u64(dividend, divisor);

		mutex_lock(&cdev->lock);
		__thermal_cdev_update(cdev);
		mutex_unlock(&cdev->lock);
	}
}

static void fair_share_manage(struct thermal_zone_device *tz)
{
	int trip_level = get_trip_level(tz);
	const struct thermal_trip_desc *td;

	lockdep_assert_held(&tz->lock);

	for_each_trip_desc(tz, td) {
		const struct thermal_trip *trip = &td->trip;

		if (trip->temperature == THERMAL_TEMP_INVALID ||
		    trip->type == THERMAL_TRIP_CRITICAL ||
		    trip->type == THERMAL_TRIP_HOT)
			continue;

		fair_share_throttle(tz, trip, trip_level);
	}
}

static struct thermal_governor thermal_gov_fair_share = {
	.name	= "fair_share",
	.manage	= fair_share_manage,
};
THERMAL_GOVERNOR_DECLARE(thermal_gov_fair_share);<|MERGE_RESOLUTION|>--- conflicted
+++ resolved
@@ -17,48 +17,26 @@
 
 static int get_trip_level(struct thermal_zone_device *tz)
 {
-<<<<<<< HEAD
-	const struct thermal_trip *trip, *level_trip = NULL;
-	int trip_level = -1;
-
-	for_each_trip(tz, trip) {
-		if (trip->temperature >= tz->temperature)
-=======
 	const struct thermal_trip_desc *level_td = NULL;
 	const struct thermal_trip_desc *td;
 	int trip_level = -1;
 
 	for_each_trip_desc(tz, td) {
 		if (td->threshold > tz->temperature)
->>>>>>> 0c383648
 			continue;
 
 		trip_level++;
 
-<<<<<<< HEAD
-		if (!level_trip || trip->temperature > level_trip->temperature)
-			level_trip = trip;
-=======
 		if (!level_td || td->threshold > level_td->threshold)
 			level_td = td;
->>>>>>> 0c383648
 	}
 
 	/*  Bail out if the temperature is not greater than any trips. */
 	if (trip_level < 0)
 		return 0;
-<<<<<<< HEAD
-
-	trace_thermal_zone_trip(tz, thermal_zone_trip_id(tz, level_trip),
-				level_trip->type);
-
-	return trip_level;
-}
-=======
 
 	trace_thermal_zone_trip(tz, thermal_zone_trip_id(tz, &level_td->trip),
 				level_td->trip.type);
->>>>>>> 0c383648
 
 	return trip_level;
 }
@@ -67,10 +45,7 @@
  * fair_share_throttle - throttles devices associated with the given zone
  * @tz: thermal_zone_device
  * @trip: trip point
-<<<<<<< HEAD
-=======
  * @trip_level: number of trips crossed by the zone temperature
->>>>>>> 0c383648
  *
  * Throttling Logic: This uses three parameters to calculate the new
  * throttle state of the cooling devices associated with the given zone.
@@ -85,14 +60,9 @@
  *	whereas the throttling is at full swing if we trip critical levels.
  * new_state of cooling device = P3 * P2 * P1
  */
-<<<<<<< HEAD
-static int fair_share_throttle(struct thermal_zone_device *tz,
-			       const struct thermal_trip *trip)
-=======
 static void fair_share_throttle(struct thermal_zone_device *tz,
 				const struct thermal_trip *trip,
 				int trip_level)
->>>>>>> 0c383648
 {
 	struct thermal_instance *instance;
 	int total_weight = 0;
