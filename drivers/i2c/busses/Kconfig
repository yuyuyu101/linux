--- conflicted
+++ resolved
@@ -1415,10 +1415,7 @@
 config I2C_MLXCPLD
 	tristate "Mellanox I2C driver"
 	depends on X86_64 || (ARM64 && ACPI) || COMPILE_TEST
-<<<<<<< HEAD
-=======
 	depends on HAS_IOPORT
->>>>>>> 0c383648
 	help
 	  This exposes the Mellanox platform I2C busses to the linux I2C layer
 	  for X86 and ARM64/ACPI based systems.
