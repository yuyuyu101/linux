--- conflicted
+++ resolved
@@ -96,12 +96,6 @@
 	u32 alpha_hi;
 	u32 config_ctl_val;
 	u32 config_ctl_hi_val;
-<<<<<<< HEAD
-	u32 user_ctl_val;
-	u32 user_ctl_hi_val;
-	u32 test_ctl_val;
-	u32 test_ctl_hi_val;
-=======
 	u32 config_ctl_hi1_val;
 	u32 user_ctl_val;
 	u32 user_ctl_hi_val;
@@ -109,7 +103,6 @@
 	u32 test_ctl_val;
 	u32 test_ctl_hi_val;
 	u32 test_ctl_hi1_val;
->>>>>>> 04d5ce62
 	u32 main_output_mask;
 	u32 aux_output_mask;
 	u32 aux2_output_mask;
