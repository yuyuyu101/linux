/*
 * Generic PPP layer for Linux.
 *
 * Copyright 1999-2002 Paul Mackerras.
 *
 *  This program is free software; you can redistribute it and/or
 *  modify it under the terms of the GNU General Public License
 *  as published by the Free Software Foundation; either version
 *  2 of the License, or (at your option) any later version.
 *
 * The generic PPP layer handles the PPP network interfaces, the
 * /dev/ppp device, packet and VJ compression, and multilink.
 * It talks to PPP `channels' via the interface defined in
 * include/linux/ppp_channel.h.  Channels provide the basic means for
 * sending and receiving PPP frames on some kind of communications
 * channel.
 *
 * Part of the code in this driver was inspired by the old async-only
 * PPP driver, written by Michael Callahan and Al Longyear, and
 * subsequently hacked by Paul Mackerras.
 *
 * ==FILEVERSION 20041108==
 */

#include <linux/module.h>
#include <linux/kernel.h>
#include <linux/sched/signal.h>
#include <linux/kmod.h>
#include <linux/init.h>
#include <linux/list.h>
#include <linux/idr.h>
#include <linux/netdevice.h>
#include <linux/poll.h>
#include <linux/ppp_defs.h>
#include <linux/filter.h>
#include <linux/ppp-ioctl.h>
#include <linux/ppp_channel.h>
#include <linux/ppp-comp.h>
#include <linux/skbuff.h>
#include <linux/rtnetlink.h>
#include <linux/if_arp.h>
#include <linux/ip.h>
#include <linux/tcp.h>
#include <linux/spinlock.h>
#include <linux/rwsem.h>
#include <linux/stddef.h>
#include <linux/device.h>
#include <linux/mutex.h>
#include <linux/slab.h>
#include <linux/file.h>
#include <asm/unaligned.h>
#include <net/slhc_vj.h>
#include <linux/atomic.h>

#include <linux/nsproxy.h>
#include <net/net_namespace.h>
#include <net/netns/generic.h>

#define PPP_VERSION	"2.4.2"

/*
 * Network protocols we support.
 */
#define NP_IP	0		/* Internet Protocol V4 */
#define NP_IPV6	1		/* Internet Protocol V6 */
#define NP_IPX	2		/* IPX protocol */
#define NP_AT	3		/* Appletalk protocol */
#define NP_MPLS_UC 4		/* MPLS unicast */
#define NP_MPLS_MC 5		/* MPLS multicast */
#define NUM_NP	6		/* Number of NPs. */

#define MPHDRLEN	6	/* multilink protocol header length */
#define MPHDRLEN_SSN	4	/* ditto with short sequence numbers */

/*
 * An instance of /dev/ppp can be associated with either a ppp
 * interface unit or a ppp channel.  In both cases, file->private_data
 * points to one of these.
 */
struct ppp_file {
	enum {
		INTERFACE=1, CHANNEL
	}		kind;
	struct sk_buff_head xq;		/* pppd transmit queue */
	struct sk_buff_head rq;		/* receive queue for pppd */
	wait_queue_head_t rwait;	/* for poll on reading /dev/ppp */
	atomic_t	refcnt;		/* # refs (incl /dev/ppp attached) */
	int		hdrlen;		/* space to leave for headers */
	int		index;		/* interface unit / channel number */
	int		dead;		/* unit/channel has been shut down */
};

#define PF_TO_X(pf, X)		container_of(pf, X, file)

#define PF_TO_PPP(pf)		PF_TO_X(pf, struct ppp)
#define PF_TO_CHANNEL(pf)	PF_TO_X(pf, struct channel)

/*
 * Data structure to hold primary network stats for which
 * we want to use 64 bit storage.  Other network stats
 * are stored in dev->stats of the ppp strucute.
 */
struct ppp_link_stats {
	u64 rx_packets;
	u64 tx_packets;
	u64 rx_bytes;
	u64 tx_bytes;
};

/*
 * Data structure describing one ppp unit.
 * A ppp unit corresponds to a ppp network interface device
 * and represents a multilink bundle.
 * It can have 0 or more ppp channels connected to it.
 */
struct ppp {
	struct ppp_file	file;		/* stuff for read/write/poll 0 */
	struct file	*owner;		/* file that owns this unit 48 */
	struct list_head channels;	/* list of attached channels 4c */
	int		n_channels;	/* how many channels are attached 54 */
	spinlock_t	rlock;		/* lock for receive side 58 */
	spinlock_t	wlock;		/* lock for transmit side 5c */
	int		*xmit_recursion __percpu; /* xmit recursion detect */
	int		mru;		/* max receive unit 60 */
	unsigned int	flags;		/* control bits 64 */
	unsigned int	xstate;		/* transmit state bits 68 */
	unsigned int	rstate;		/* receive state bits 6c */
	int		debug;		/* debug flags 70 */
	struct slcompress *vj;		/* state for VJ header compression */
	enum NPmode	npmode[NUM_NP];	/* what to do with each net proto 78 */
	struct sk_buff	*xmit_pending;	/* a packet ready to go out 88 */
	struct compressor *xcomp;	/* transmit packet compressor 8c */
	void		*xc_state;	/* its internal state 90 */
	struct compressor *rcomp;	/* receive decompressor 94 */
	void		*rc_state;	/* its internal state 98 */
	unsigned long	last_xmit;	/* jiffies when last pkt sent 9c */
	unsigned long	last_recv;	/* jiffies when last pkt rcvd a0 */
	struct net_device *dev;		/* network interface device a4 */
	int		closing;	/* is device closing down? a8 */
#ifdef CONFIG_PPP_MULTILINK
	int		nxchan;		/* next channel to send something on */
	u32		nxseq;		/* next sequence number to send */
	int		mrru;		/* MP: max reconst. receive unit */
	u32		nextseq;	/* MP: seq no of next packet */
	u32		minseq;		/* MP: min of most recent seqnos */
	struct sk_buff_head mrq;	/* MP: receive reconstruction queue */
#endif /* CONFIG_PPP_MULTILINK */
#ifdef CONFIG_PPP_FILTER
	struct bpf_prog *pass_filter;	/* filter for packets to pass */
	struct bpf_prog *active_filter; /* filter for pkts to reset idle */
#endif /* CONFIG_PPP_FILTER */
	struct net	*ppp_net;	/* the net we belong to */
	struct ppp_link_stats stats64;	/* 64 bit network stats */
};

/*
 * Bits in flags: SC_NO_TCP_CCID, SC_CCP_OPEN, SC_CCP_UP, SC_LOOP_TRAFFIC,
 * SC_MULTILINK, SC_MP_SHORTSEQ, SC_MP_XSHORTSEQ, SC_COMP_TCP, SC_REJ_COMP_TCP,
 * SC_MUST_COMP
 * Bits in rstate: SC_DECOMP_RUN, SC_DC_ERROR, SC_DC_FERROR.
 * Bits in xstate: SC_COMP_RUN
 */
#define SC_FLAG_BITS	(SC_NO_TCP_CCID|SC_CCP_OPEN|SC_CCP_UP|SC_LOOP_TRAFFIC \
			 |SC_MULTILINK|SC_MP_SHORTSEQ|SC_MP_XSHORTSEQ \
			 |SC_COMP_TCP|SC_REJ_COMP_TCP|SC_MUST_COMP)

/*
 * Private data structure for each channel.
 * This includes the data structure used for multilink.
 */
struct channel {
	struct ppp_file	file;		/* stuff for read/write/poll */
	struct list_head list;		/* link in all/new_channels list */
	struct ppp_channel *chan;	/* public channel data structure */
	struct rw_semaphore chan_sem;	/* protects `chan' during chan ioctl */
	spinlock_t	downl;		/* protects `chan', file.xq dequeue */
	struct ppp	*ppp;		/* ppp unit we're connected to */
	struct net	*chan_net;	/* the net channel belongs to */
	struct list_head clist;		/* link in list of channels per unit */
	rwlock_t	upl;		/* protects `ppp' */
#ifdef CONFIG_PPP_MULTILINK
	u8		avail;		/* flag used in multilink stuff */
	u8		had_frag;	/* >= 1 fragments have been sent */
	u32		lastseq;	/* MP: last sequence # received */
	int		speed;		/* speed of the corresponding ppp channel*/
#endif /* CONFIG_PPP_MULTILINK */
};

struct ppp_config {
	struct file *file;
	s32 unit;
	bool ifname_is_set;
};

/*
 * SMP locking issues:
 * Both the ppp.rlock and ppp.wlock locks protect the ppp.channels
 * list and the ppp.n_channels field, you need to take both locks
 * before you modify them.
 * The lock ordering is: channel.upl -> ppp.wlock -> ppp.rlock ->
 * channel.downl.
 */

static DEFINE_MUTEX(ppp_mutex);
static atomic_t ppp_unit_count = ATOMIC_INIT(0);
static atomic_t channel_count = ATOMIC_INIT(0);

/* per-net private data for this module */
static unsigned int ppp_net_id __read_mostly;
struct ppp_net {
	/* units to ppp mapping */
	struct idr units_idr;

	/*
	 * all_ppp_mutex protects the units_idr mapping.
	 * It also ensures that finding a ppp unit in the units_idr
	 * map and updating its file.refcnt field is atomic.
	 */
	struct mutex all_ppp_mutex;

	/* channels */
	struct list_head all_channels;
	struct list_head new_channels;
	int last_channel_index;

	/*
	 * all_channels_lock protects all_channels and
	 * last_channel_index, and the atomicity of find
	 * a channel and updating its file.refcnt field.
	 */
	spinlock_t all_channels_lock;
};

/* Get the PPP protocol number from a skb */
#define PPP_PROTO(skb)	get_unaligned_be16((skb)->data)

/* We limit the length of ppp->file.rq to this (arbitrary) value */
#define PPP_MAX_RQLEN	32

/*
 * Maximum number of multilink fragments queued up.
 * This has to be large enough to cope with the maximum latency of
 * the slowest channel relative to the others.  Strictly it should
 * depend on the number of channels and their characteristics.
 */
#define PPP_MP_MAX_QLEN	128

/* Multilink header bits. */
#define B	0x80		/* this fragment begins a packet */
#define E	0x40		/* this fragment ends a packet */

/* Compare multilink sequence numbers (assumed to be 32 bits wide) */
#define seq_before(a, b)	((s32)((a) - (b)) < 0)
#define seq_after(a, b)		((s32)((a) - (b)) > 0)

/* Prototypes. */
static int ppp_unattached_ioctl(struct net *net, struct ppp_file *pf,
			struct file *file, unsigned int cmd, unsigned long arg);
static void ppp_xmit_process(struct ppp *ppp);
static void ppp_send_frame(struct ppp *ppp, struct sk_buff *skb);
static void ppp_push(struct ppp *ppp);
static void ppp_channel_push(struct channel *pch);
static void ppp_receive_frame(struct ppp *ppp, struct sk_buff *skb,
			      struct channel *pch);
static void ppp_receive_error(struct ppp *ppp);
static void ppp_receive_nonmp_frame(struct ppp *ppp, struct sk_buff *skb);
static struct sk_buff *ppp_decompress_frame(struct ppp *ppp,
					    struct sk_buff *skb);
#ifdef CONFIG_PPP_MULTILINK
static void ppp_receive_mp_frame(struct ppp *ppp, struct sk_buff *skb,
				struct channel *pch);
static void ppp_mp_insert(struct ppp *ppp, struct sk_buff *skb);
static struct sk_buff *ppp_mp_reconstruct(struct ppp *ppp);
static int ppp_mp_explode(struct ppp *ppp, struct sk_buff *skb);
#endif /* CONFIG_PPP_MULTILINK */
static int ppp_set_compress(struct ppp *ppp, unsigned long arg);
static void ppp_ccp_peek(struct ppp *ppp, struct sk_buff *skb, int inbound);
static void ppp_ccp_closed(struct ppp *ppp);
static struct compressor *find_compressor(int type);
static void ppp_get_stats(struct ppp *ppp, struct ppp_stats *st);
static int ppp_create_interface(struct net *net, struct file *file, int *unit);
static void init_ppp_file(struct ppp_file *pf, int kind);
static void ppp_destroy_interface(struct ppp *ppp);
static struct ppp *ppp_find_unit(struct ppp_net *pn, int unit);
static struct channel *ppp_find_channel(struct ppp_net *pn, int unit);
static int ppp_connect_channel(struct channel *pch, int unit);
static int ppp_disconnect_channel(struct channel *pch);
static void ppp_destroy_channel(struct channel *pch);
static int unit_get(struct idr *p, void *ptr);
static int unit_set(struct idr *p, void *ptr, int n);
static void unit_put(struct idr *p, int n);
static void *unit_find(struct idr *p, int n);
static void ppp_setup(struct net_device *dev);

static const struct net_device_ops ppp_netdev_ops;

static struct class *ppp_class;

/* per net-namespace data */
static inline struct ppp_net *ppp_pernet(struct net *net)
{
	BUG_ON(!net);

	return net_generic(net, ppp_net_id);
}

/* Translates a PPP protocol number to a NP index (NP == network protocol) */
static inline int proto_to_npindex(int proto)
{
	switch (proto) {
	case PPP_IP:
		return NP_IP;
	case PPP_IPV6:
		return NP_IPV6;
	case PPP_IPX:
		return NP_IPX;
	case PPP_AT:
		return NP_AT;
	case PPP_MPLS_UC:
		return NP_MPLS_UC;
	case PPP_MPLS_MC:
		return NP_MPLS_MC;
	}
	return -EINVAL;
}

/* Translates an NP index into a PPP protocol number */
static const int npindex_to_proto[NUM_NP] = {
	PPP_IP,
	PPP_IPV6,
	PPP_IPX,
	PPP_AT,
	PPP_MPLS_UC,
	PPP_MPLS_MC,
};

/* Translates an ethertype into an NP index */
static inline int ethertype_to_npindex(int ethertype)
{
	switch (ethertype) {
	case ETH_P_IP:
		return NP_IP;
	case ETH_P_IPV6:
		return NP_IPV6;
	case ETH_P_IPX:
		return NP_IPX;
	case ETH_P_PPPTALK:
	case ETH_P_ATALK:
		return NP_AT;
	case ETH_P_MPLS_UC:
		return NP_MPLS_UC;
	case ETH_P_MPLS_MC:
		return NP_MPLS_MC;
	}
	return -1;
}

/* Translates an NP index into an ethertype */
static const int npindex_to_ethertype[NUM_NP] = {
	ETH_P_IP,
	ETH_P_IPV6,
	ETH_P_IPX,
	ETH_P_PPPTALK,
	ETH_P_MPLS_UC,
	ETH_P_MPLS_MC,
};

/*
 * Locking shorthand.
 */
#define ppp_xmit_lock(ppp)	spin_lock_bh(&(ppp)->wlock)
#define ppp_xmit_unlock(ppp)	spin_unlock_bh(&(ppp)->wlock)
#define ppp_recv_lock(ppp)	spin_lock_bh(&(ppp)->rlock)
#define ppp_recv_unlock(ppp)	spin_unlock_bh(&(ppp)->rlock)
#define ppp_lock(ppp)		do { ppp_xmit_lock(ppp); \
				     ppp_recv_lock(ppp); } while (0)
#define ppp_unlock(ppp)		do { ppp_recv_unlock(ppp); \
				     ppp_xmit_unlock(ppp); } while (0)

/*
 * /dev/ppp device routines.
 * The /dev/ppp device is used by pppd to control the ppp unit.
 * It supports the read, write, ioctl and poll functions.
 * Open instances of /dev/ppp can be in one of three states:
 * unattached, attached to a ppp unit, or attached to a ppp channel.
 */
static int ppp_open(struct inode *inode, struct file *file)
{
	/*
	 * This could (should?) be enforced by the permissions on /dev/ppp.
	 */
	if (!capable(CAP_NET_ADMIN))
		return -EPERM;
	return 0;
}

static int ppp_release(struct inode *unused, struct file *file)
{
	struct ppp_file *pf = file->private_data;
	struct ppp *ppp;

	if (pf) {
		file->private_data = NULL;
		if (pf->kind == INTERFACE) {
			ppp = PF_TO_PPP(pf);
			rtnl_lock();
			if (file == ppp->owner)
				unregister_netdevice(ppp->dev);
			rtnl_unlock();
		}
		if (atomic_dec_and_test(&pf->refcnt)) {
			switch (pf->kind) {
			case INTERFACE:
				ppp_destroy_interface(PF_TO_PPP(pf));
				break;
			case CHANNEL:
				ppp_destroy_channel(PF_TO_CHANNEL(pf));
				break;
			}
		}
	}
	return 0;
}

static ssize_t ppp_read(struct file *file, char __user *buf,
			size_t count, loff_t *ppos)
{
	struct ppp_file *pf = file->private_data;
	DECLARE_WAITQUEUE(wait, current);
	ssize_t ret;
	struct sk_buff *skb = NULL;
	struct iovec iov;
	struct iov_iter to;

	ret = count;

	if (!pf)
		return -ENXIO;
	add_wait_queue(&pf->rwait, &wait);
	for (;;) {
		set_current_state(TASK_INTERRUPTIBLE);
		skb = skb_dequeue(&pf->rq);
		if (skb)
			break;
		ret = 0;
		if (pf->dead)
			break;
		if (pf->kind == INTERFACE) {
			/*
			 * Return 0 (EOF) on an interface that has no
			 * channels connected, unless it is looping
			 * network traffic (demand mode).
			 */
			struct ppp *ppp = PF_TO_PPP(pf);

			ppp_recv_lock(ppp);
			if (ppp->n_channels == 0 &&
			    (ppp->flags & SC_LOOP_TRAFFIC) == 0) {
				ppp_recv_unlock(ppp);
				break;
			}
			ppp_recv_unlock(ppp);
		}
		ret = -EAGAIN;
		if (file->f_flags & O_NONBLOCK)
			break;
		ret = -ERESTARTSYS;
		if (signal_pending(current))
			break;
		schedule();
	}
	set_current_state(TASK_RUNNING);
	remove_wait_queue(&pf->rwait, &wait);

	if (!skb)
		goto out;

	ret = -EOVERFLOW;
	if (skb->len > count)
		goto outf;
	ret = -EFAULT;
	iov.iov_base = buf;
	iov.iov_len = count;
	iov_iter_init(&to, READ, &iov, 1, count);
	if (skb_copy_datagram_iter(skb, 0, &to, skb->len))
		goto outf;
	ret = skb->len;

 outf:
	kfree_skb(skb);
 out:
	return ret;
}

static ssize_t ppp_write(struct file *file, const char __user *buf,
			 size_t count, loff_t *ppos)
{
	struct ppp_file *pf = file->private_data;
	struct sk_buff *skb;
	ssize_t ret;

	if (!pf)
		return -ENXIO;
	ret = -ENOMEM;
	skb = alloc_skb(count + pf->hdrlen, GFP_KERNEL);
	if (!skb)
		goto out;
	skb_reserve(skb, pf->hdrlen);
	ret = -EFAULT;
	if (copy_from_user(skb_put(skb, count), buf, count)) {
		kfree_skb(skb);
		goto out;
	}

	skb_queue_tail(&pf->xq, skb);

	switch (pf->kind) {
	case INTERFACE:
		ppp_xmit_process(PF_TO_PPP(pf));
		break;
	case CHANNEL:
		ppp_channel_push(PF_TO_CHANNEL(pf));
		break;
	}

	ret = count;

 out:
	return ret;
}

/* No kernel lock - fine */
static unsigned int ppp_poll(struct file *file, poll_table *wait)
{
	struct ppp_file *pf = file->private_data;
	unsigned int mask;

	if (!pf)
		return 0;
	poll_wait(file, &pf->rwait, wait);
	mask = POLLOUT | POLLWRNORM;
	if (skb_peek(&pf->rq))
		mask |= POLLIN | POLLRDNORM;
	if (pf->dead)
		mask |= POLLHUP;
	else if (pf->kind == INTERFACE) {
		/* see comment in ppp_read */
		struct ppp *ppp = PF_TO_PPP(pf);

		ppp_recv_lock(ppp);
		if (ppp->n_channels == 0 &&
		    (ppp->flags & SC_LOOP_TRAFFIC) == 0)
			mask |= POLLIN | POLLRDNORM;
		ppp_recv_unlock(ppp);
	}

	return mask;
}

#ifdef CONFIG_PPP_FILTER
static int get_filter(void __user *arg, struct sock_filter **p)
{
	struct sock_fprog uprog;
	struct sock_filter *code = NULL;
	int len;

	if (copy_from_user(&uprog, arg, sizeof(uprog)))
		return -EFAULT;

	if (!uprog.len) {
		*p = NULL;
		return 0;
	}

	len = uprog.len * sizeof(struct sock_filter);
	code = memdup_user(uprog.filter, len);
	if (IS_ERR(code))
		return PTR_ERR(code);

	*p = code;
	return uprog.len;
}
#endif /* CONFIG_PPP_FILTER */

static long ppp_ioctl(struct file *file, unsigned int cmd, unsigned long arg)
{
	struct ppp_file *pf;
	struct ppp *ppp;
	int err = -EFAULT, val, val2, i;
	struct ppp_idle idle;
	struct npioctl npi;
	int unit, cflags;
	struct slcompress *vj;
	void __user *argp = (void __user *)arg;
	int __user *p = argp;

	mutex_lock(&ppp_mutex);

	pf = file->private_data;
	if (!pf) {
		err = ppp_unattached_ioctl(current->nsproxy->net_ns,
					   pf, file, cmd, arg);
		goto out;
	}

	if (cmd == PPPIOCDETACH) {
		/*
		 * We have to be careful here... if the file descriptor
		 * has been dup'd, we could have another process in the
		 * middle of a poll using the same file *, so we had
		 * better not free the interface data structures -
		 * instead we fail the ioctl.  Even in this case, we
		 * shut down the interface if we are the owner of it.
		 * Actually, we should get rid of PPPIOCDETACH, userland
		 * (i.e. pppd) could achieve the same effect by closing
		 * this fd and reopening /dev/ppp.
		 */
		err = -EINVAL;
		if (pf->kind == INTERFACE) {
			ppp = PF_TO_PPP(pf);
			rtnl_lock();
			if (file == ppp->owner)
				unregister_netdevice(ppp->dev);
			rtnl_unlock();
		}
		if (atomic_long_read(&file->f_count) < 2) {
			ppp_release(NULL, file);
			err = 0;
		} else
			pr_warn("PPPIOCDETACH file->f_count=%ld\n",
				atomic_long_read(&file->f_count));
		goto out;
	}

	if (pf->kind == CHANNEL) {
		struct channel *pch;
		struct ppp_channel *chan;

		pch = PF_TO_CHANNEL(pf);

		switch (cmd) {
		case PPPIOCCONNECT:
			if (get_user(unit, p))
				break;
			err = ppp_connect_channel(pch, unit);
			break;

		case PPPIOCDISCONN:
			err = ppp_disconnect_channel(pch);
			break;

		default:
			down_read(&pch->chan_sem);
			chan = pch->chan;
			err = -ENOTTY;
			if (chan && chan->ops->ioctl)
				err = chan->ops->ioctl(chan, cmd, arg);
			up_read(&pch->chan_sem);
		}
		goto out;
	}

	if (pf->kind != INTERFACE) {
		/* can't happen */
		pr_err("PPP: not interface or channel??\n");
		err = -EINVAL;
		goto out;
	}

	ppp = PF_TO_PPP(pf);
	switch (cmd) {
	case PPPIOCSMRU:
		if (get_user(val, p))
			break;
		ppp->mru = val;
		err = 0;
		break;

	case PPPIOCSFLAGS:
		if (get_user(val, p))
			break;
		ppp_lock(ppp);
		cflags = ppp->flags & ~val;
#ifdef CONFIG_PPP_MULTILINK
		if (!(ppp->flags & SC_MULTILINK) && (val & SC_MULTILINK))
			ppp->nextseq = 0;
#endif
		ppp->flags = val & SC_FLAG_BITS;
		ppp_unlock(ppp);
		if (cflags & SC_CCP_OPEN)
			ppp_ccp_closed(ppp);
		err = 0;
		break;

	case PPPIOCGFLAGS:
		val = ppp->flags | ppp->xstate | ppp->rstate;
		if (put_user(val, p))
			break;
		err = 0;
		break;

	case PPPIOCSCOMPRESS:
		err = ppp_set_compress(ppp, arg);
		break;

	case PPPIOCGUNIT:
		if (put_user(ppp->file.index, p))
			break;
		err = 0;
		break;

	case PPPIOCSDEBUG:
		if (get_user(val, p))
			break;
		ppp->debug = val;
		err = 0;
		break;

	case PPPIOCGDEBUG:
		if (put_user(ppp->debug, p))
			break;
		err = 0;
		break;

	case PPPIOCGIDLE:
		idle.xmit_idle = (jiffies - ppp->last_xmit) / HZ;
		idle.recv_idle = (jiffies - ppp->last_recv) / HZ;
		if (copy_to_user(argp, &idle, sizeof(idle)))
			break;
		err = 0;
		break;

	case PPPIOCSMAXCID:
		if (get_user(val, p))
			break;
		val2 = 15;
		if ((val >> 16) != 0) {
			val2 = val >> 16;
			val &= 0xffff;
		}
		vj = slhc_init(val2+1, val+1);
		if (IS_ERR(vj)) {
			err = PTR_ERR(vj);
			break;
		}
		ppp_lock(ppp);
		if (ppp->vj)
			slhc_free(ppp->vj);
		ppp->vj = vj;
		ppp_unlock(ppp);
		err = 0;
		break;

	case PPPIOCGNPMODE:
	case PPPIOCSNPMODE:
		if (copy_from_user(&npi, argp, sizeof(npi)))
			break;
		err = proto_to_npindex(npi.protocol);
		if (err < 0)
			break;
		i = err;
		if (cmd == PPPIOCGNPMODE) {
			err = -EFAULT;
			npi.mode = ppp->npmode[i];
			if (copy_to_user(argp, &npi, sizeof(npi)))
				break;
		} else {
			ppp->npmode[i] = npi.mode;
			/* we may be able to transmit more packets now (??) */
			netif_wake_queue(ppp->dev);
		}
		err = 0;
		break;

#ifdef CONFIG_PPP_FILTER
	case PPPIOCSPASS:
	{
		struct sock_filter *code;

		err = get_filter(argp, &code);
		if (err >= 0) {
			struct bpf_prog *pass_filter = NULL;
			struct sock_fprog_kern fprog = {
				.len = err,
				.filter = code,
			};

			err = 0;
			if (fprog.filter)
				err = bpf_prog_create(&pass_filter, &fprog);
			if (!err) {
				ppp_lock(ppp);
				if (ppp->pass_filter)
					bpf_prog_destroy(ppp->pass_filter);
				ppp->pass_filter = pass_filter;
				ppp_unlock(ppp);
			}
			kfree(code);
		}
		break;
	}
	case PPPIOCSACTIVE:
	{
		struct sock_filter *code;

		err = get_filter(argp, &code);
		if (err >= 0) {
			struct bpf_prog *active_filter = NULL;
			struct sock_fprog_kern fprog = {
				.len = err,
				.filter = code,
			};

			err = 0;
			if (fprog.filter)
				err = bpf_prog_create(&active_filter, &fprog);
			if (!err) {
				ppp_lock(ppp);
				if (ppp->active_filter)
					bpf_prog_destroy(ppp->active_filter);
				ppp->active_filter = active_filter;
				ppp_unlock(ppp);
			}
			kfree(code);
		}
		break;
	}
#endif /* CONFIG_PPP_FILTER */

#ifdef CONFIG_PPP_MULTILINK
	case PPPIOCSMRRU:
		if (get_user(val, p))
			break;
		ppp_recv_lock(ppp);
		ppp->mrru = val;
		ppp_recv_unlock(ppp);
		err = 0;
		break;
#endif /* CONFIG_PPP_MULTILINK */

	default:
		err = -ENOTTY;
	}

out:
	mutex_unlock(&ppp_mutex);

	return err;
}

static int ppp_unattached_ioctl(struct net *net, struct ppp_file *pf,
			struct file *file, unsigned int cmd, unsigned long arg)
{
	int unit, err = -EFAULT;
	struct ppp *ppp;
	struct channel *chan;
	struct ppp_net *pn;
	int __user *p = (int __user *)arg;

	switch (cmd) {
	case PPPIOCNEWUNIT:
		/* Create a new ppp unit */
		if (get_user(unit, p))
			break;
		err = ppp_create_interface(net, file, &unit);
		if (err < 0)
			break;

		err = -EFAULT;
		if (put_user(unit, p))
			break;
		err = 0;
		break;

	case PPPIOCATTACH:
		/* Attach to an existing ppp unit */
		if (get_user(unit, p))
			break;
		err = -ENXIO;
		pn = ppp_pernet(net);
		mutex_lock(&pn->all_ppp_mutex);
		ppp = ppp_find_unit(pn, unit);
		if (ppp) {
			atomic_inc(&ppp->file.refcnt);
			file->private_data = &ppp->file;
			err = 0;
		}
		mutex_unlock(&pn->all_ppp_mutex);
		break;

	case PPPIOCATTCHAN:
		if (get_user(unit, p))
			break;
		err = -ENXIO;
		pn = ppp_pernet(net);
		spin_lock_bh(&pn->all_channels_lock);
		chan = ppp_find_channel(pn, unit);
		if (chan) {
			atomic_inc(&chan->file.refcnt);
			file->private_data = &chan->file;
			err = 0;
		}
		spin_unlock_bh(&pn->all_channels_lock);
		break;

	default:
		err = -ENOTTY;
	}

	return err;
}

static const struct file_operations ppp_device_fops = {
	.owner		= THIS_MODULE,
	.read		= ppp_read,
	.write		= ppp_write,
	.poll		= ppp_poll,
	.unlocked_ioctl	= ppp_ioctl,
	.open		= ppp_open,
	.release	= ppp_release,
	.llseek		= noop_llseek,
};

static __net_init int ppp_init_net(struct net *net)
{
	struct ppp_net *pn = net_generic(net, ppp_net_id);

	idr_init(&pn->units_idr);
	mutex_init(&pn->all_ppp_mutex);

	INIT_LIST_HEAD(&pn->all_channels);
	INIT_LIST_HEAD(&pn->new_channels);

	spin_lock_init(&pn->all_channels_lock);

	return 0;
}

static __net_exit void ppp_exit_net(struct net *net)
{
	struct ppp_net *pn = net_generic(net, ppp_net_id);
	struct net_device *dev;
	struct net_device *aux;
	struct ppp *ppp;
	LIST_HEAD(list);
	int id;

	rtnl_lock();
	for_each_netdev_safe(net, dev, aux) {
		if (dev->netdev_ops == &ppp_netdev_ops)
			unregister_netdevice_queue(dev, &list);
	}

	idr_for_each_entry(&pn->units_idr, ppp, id)
		/* Skip devices already unregistered by previous loop */
		if (!net_eq(dev_net(ppp->dev), net))
			unregister_netdevice_queue(ppp->dev, &list);

	unregister_netdevice_many(&list);
	rtnl_unlock();

	idr_destroy(&pn->units_idr);
}

static struct pernet_operations ppp_net_ops = {
	.init = ppp_init_net,
	.exit = ppp_exit_net,
	.id   = &ppp_net_id,
	.size = sizeof(struct ppp_net),
};

static int ppp_unit_register(struct ppp *ppp, int unit, bool ifname_is_set)
{
	struct ppp_net *pn = ppp_pernet(ppp->ppp_net);
	int ret;

	mutex_lock(&pn->all_ppp_mutex);

	if (unit < 0) {
		ret = unit_get(&pn->units_idr, ppp);
		if (ret < 0)
			goto err;
	} else {
		/* Caller asked for a specific unit number. Fail with -EEXIST
		 * if unavailable. For backward compatibility, return -EEXIST
		 * too if idr allocation fails; this makes pppd retry without
		 * requesting a specific unit number.
		 */
		if (unit_find(&pn->units_idr, unit)) {
			ret = -EEXIST;
			goto err;
		}
		ret = unit_set(&pn->units_idr, ppp, unit);
		if (ret < 0) {
			/* Rewrite error for backward compatibility */
			ret = -EEXIST;
			goto err;
		}
	}
	ppp->file.index = ret;

	if (!ifname_is_set)
		snprintf(ppp->dev->name, IFNAMSIZ, "ppp%i", ppp->file.index);

	ret = register_netdevice(ppp->dev);
	if (ret < 0)
		goto err_unit;

	atomic_inc(&ppp_unit_count);

	mutex_unlock(&pn->all_ppp_mutex);

	return 0;

err_unit:
	unit_put(&pn->units_idr, ppp->file.index);
err:
	mutex_unlock(&pn->all_ppp_mutex);

	return ret;
}

static int ppp_dev_configure(struct net *src_net, struct net_device *dev,
			     const struct ppp_config *conf)
{
	struct ppp *ppp = netdev_priv(dev);
	int indx;
	int err;
	int cpu;

	ppp->dev = dev;
	ppp->ppp_net = src_net;
	ppp->mru = PPP_MRU;
	ppp->owner = conf->file;

	init_ppp_file(&ppp->file, INTERFACE);
	ppp->file.hdrlen = PPP_HDRLEN - 2; /* don't count proto bytes */

	for (indx = 0; indx < NUM_NP; ++indx)
		ppp->npmode[indx] = NPMODE_PASS;
	INIT_LIST_HEAD(&ppp->channels);
	spin_lock_init(&ppp->rlock);
	spin_lock_init(&ppp->wlock);

	ppp->xmit_recursion = alloc_percpu(int);
	if (!ppp->xmit_recursion) {
		err = -ENOMEM;
		goto err1;
	}
	for_each_possible_cpu(cpu)
		(*per_cpu_ptr(ppp->xmit_recursion, cpu)) = 0;

#ifdef CONFIG_PPP_MULTILINK
	ppp->minseq = -1;
	skb_queue_head_init(&ppp->mrq);
#endif /* CONFIG_PPP_MULTILINK */
#ifdef CONFIG_PPP_FILTER
	ppp->pass_filter = NULL;
	ppp->active_filter = NULL;
#endif /* CONFIG_PPP_FILTER */

	err = ppp_unit_register(ppp, conf->unit, conf->ifname_is_set);
	if (err < 0)
		goto err2;

	conf->file->private_data = &ppp->file;

	return 0;
err2:
	free_percpu(ppp->xmit_recursion);
err1:
	return err;
}

static const struct nla_policy ppp_nl_policy[IFLA_PPP_MAX + 1] = {
	[IFLA_PPP_DEV_FD]	= { .type = NLA_S32 },
};

static int ppp_nl_validate(struct nlattr *tb[], struct nlattr *data[],
			   struct netlink_ext_ack *extack)
{
	if (!data)
		return -EINVAL;

	if (!data[IFLA_PPP_DEV_FD])
		return -EINVAL;
	if (nla_get_s32(data[IFLA_PPP_DEV_FD]) < 0)
		return -EBADF;

	return 0;
}

static int ppp_nl_newlink(struct net *src_net, struct net_device *dev,
			  struct nlattr *tb[], struct nlattr *data[],
			  struct netlink_ext_ack *extack)
{
	struct ppp_config conf = {
		.unit = -1,
		.ifname_is_set = true,
	};
	struct file *file;
	int err;

	file = fget(nla_get_s32(data[IFLA_PPP_DEV_FD]));
	if (!file)
		return -EBADF;

	/* rtnl_lock is already held here, but ppp_create_interface() locks
	 * ppp_mutex before holding rtnl_lock. Using mutex_trylock() avoids
	 * possible deadlock due to lock order inversion, at the cost of
	 * pushing the problem back to userspace.
	 */
	if (!mutex_trylock(&ppp_mutex)) {
		err = -EBUSY;
		goto out;
	}

	if (file->f_op != &ppp_device_fops || file->private_data) {
		err = -EBADF;
		goto out_unlock;
	}

	conf.file = file;

	/* Don't use device name generated by the rtnetlink layer when ifname
	 * isn't specified. Let ppp_dev_configure() set the device name using
	 * the PPP unit identifer as suffix (i.e. ppp<unit_id>). This allows
	 * userspace to infer the device name using to the PPPIOCGUNIT ioctl.
	 */
	if (!tb[IFLA_IFNAME])
		conf.ifname_is_set = false;

	err = ppp_dev_configure(src_net, dev, &conf);

out_unlock:
	mutex_unlock(&ppp_mutex);
out:
	fput(file);

	return err;
}

static void ppp_nl_dellink(struct net_device *dev, struct list_head *head)
{
	unregister_netdevice_queue(dev, head);
}

static size_t ppp_nl_get_size(const struct net_device *dev)
{
	return 0;
}

static int ppp_nl_fill_info(struct sk_buff *skb, const struct net_device *dev)
{
	return 0;
}

static struct net *ppp_nl_get_link_net(const struct net_device *dev)
{
	struct ppp *ppp = netdev_priv(dev);

	return ppp->ppp_net;
}

static struct rtnl_link_ops ppp_link_ops __read_mostly = {
	.kind		= "ppp",
	.maxtype	= IFLA_PPP_MAX,
	.policy		= ppp_nl_policy,
	.priv_size	= sizeof(struct ppp),
	.setup		= ppp_setup,
	.validate	= ppp_nl_validate,
	.newlink	= ppp_nl_newlink,
	.dellink	= ppp_nl_dellink,
	.get_size	= ppp_nl_get_size,
	.fill_info	= ppp_nl_fill_info,
	.get_link_net	= ppp_nl_get_link_net,
};

#define PPP_MAJOR	108

/* Called at boot time if ppp is compiled into the kernel,
   or at module load time (from init_module) if compiled as a module. */
static int __init ppp_init(void)
{
	int err;

	pr_info("PPP generic driver version " PPP_VERSION "\n");

	err = register_pernet_device(&ppp_net_ops);
	if (err) {
		pr_err("failed to register PPP pernet device (%d)\n", err);
		goto out;
	}

	err = register_chrdev(PPP_MAJOR, "ppp", &ppp_device_fops);
	if (err) {
		pr_err("failed to register PPP device (%d)\n", err);
		goto out_net;
	}

	ppp_class = class_create(THIS_MODULE, "ppp");
	if (IS_ERR(ppp_class)) {
		err = PTR_ERR(ppp_class);
		goto out_chrdev;
	}

	err = rtnl_link_register(&ppp_link_ops);
	if (err) {
		pr_err("failed to register rtnetlink PPP handler\n");
		goto out_class;
	}

	/* not a big deal if we fail here :-) */
	device_create(ppp_class, NULL, MKDEV(PPP_MAJOR, 0), NULL, "ppp");

	return 0;

out_class:
	class_destroy(ppp_class);
out_chrdev:
	unregister_chrdev(PPP_MAJOR, "ppp");
out_net:
	unregister_pernet_device(&ppp_net_ops);
out:
	return err;
}

/*
 * Network interface unit routines.
 */
static netdev_tx_t
ppp_start_xmit(struct sk_buff *skb, struct net_device *dev)
{
	struct ppp *ppp = netdev_priv(dev);
	int npi, proto;
	unsigned char *pp;

	npi = ethertype_to_npindex(ntohs(skb->protocol));
	if (npi < 0)
		goto outf;

	/* Drop, accept or reject the packet */
	switch (ppp->npmode[npi]) {
	case NPMODE_PASS:
		break;
	case NPMODE_QUEUE:
		/* it would be nice to have a way to tell the network
		   system to queue this one up for later. */
		goto outf;
	case NPMODE_DROP:
	case NPMODE_ERROR:
		goto outf;
	}

	/* Put the 2-byte PPP protocol number on the front,
	   making sure there is room for the address and control fields. */
	if (skb_cow_head(skb, PPP_HDRLEN))
		goto outf;

	pp = skb_push(skb, 2);
	proto = npindex_to_proto[npi];
	put_unaligned_be16(proto, pp);

	skb_scrub_packet(skb, !net_eq(ppp->ppp_net, dev_net(dev)));
	skb_queue_tail(&ppp->file.xq, skb);
	ppp_xmit_process(ppp);
	return NETDEV_TX_OK;

 outf:
	kfree_skb(skb);
	++dev->stats.tx_dropped;
	return NETDEV_TX_OK;
}

static int
ppp_net_ioctl(struct net_device *dev, struct ifreq *ifr, int cmd)
{
	struct ppp *ppp = netdev_priv(dev);
	int err = -EFAULT;
	void __user *addr = (void __user *) ifr->ifr_ifru.ifru_data;
	struct ppp_stats stats;
	struct ppp_comp_stats cstats;
	char *vers;

	switch (cmd) {
	case SIOCGPPPSTATS:
		ppp_get_stats(ppp, &stats);
		if (copy_to_user(addr, &stats, sizeof(stats)))
			break;
		err = 0;
		break;

	case SIOCGPPPCSTATS:
		memset(&cstats, 0, sizeof(cstats));
		if (ppp->xc_state)
			ppp->xcomp->comp_stat(ppp->xc_state, &cstats.c);
		if (ppp->rc_state)
			ppp->rcomp->decomp_stat(ppp->rc_state, &cstats.d);
		if (copy_to_user(addr, &cstats, sizeof(cstats)))
			break;
		err = 0;
		break;

	case SIOCGPPPVER:
		vers = PPP_VERSION;
		if (copy_to_user(addr, vers, strlen(vers) + 1))
			break;
		err = 0;
		break;

	default:
		err = -EINVAL;
	}

	return err;
}

static void
ppp_get_stats64(struct net_device *dev, struct rtnl_link_stats64 *stats64)
{
	struct ppp *ppp = netdev_priv(dev);

	ppp_recv_lock(ppp);
	stats64->rx_packets = ppp->stats64.rx_packets;
	stats64->rx_bytes   = ppp->stats64.rx_bytes;
	ppp_recv_unlock(ppp);

	ppp_xmit_lock(ppp);
	stats64->tx_packets = ppp->stats64.tx_packets;
	stats64->tx_bytes   = ppp->stats64.tx_bytes;
	ppp_xmit_unlock(ppp);

	stats64->rx_errors        = dev->stats.rx_errors;
	stats64->tx_errors        = dev->stats.tx_errors;
	stats64->rx_dropped       = dev->stats.rx_dropped;
	stats64->tx_dropped       = dev->stats.tx_dropped;
	stats64->rx_length_errors = dev->stats.rx_length_errors;
}

static int ppp_dev_init(struct net_device *dev)
{
	netdev_lockdep_set_classes(dev);
	return 0;
}

static void ppp_dev_uninit(struct net_device *dev)
{
	struct ppp *ppp = netdev_priv(dev);
	struct ppp_net *pn = ppp_pernet(ppp->ppp_net);

	ppp_lock(ppp);
	ppp->closing = 1;
	ppp_unlock(ppp);

	mutex_lock(&pn->all_ppp_mutex);
	unit_put(&pn->units_idr, ppp->file.index);
	mutex_unlock(&pn->all_ppp_mutex);

	ppp->owner = NULL;

	ppp->file.dead = 1;
	wake_up_interruptible(&ppp->file.rwait);
}

static const struct net_device_ops ppp_netdev_ops = {
	.ndo_init	 = ppp_dev_init,
	.ndo_uninit      = ppp_dev_uninit,
	.ndo_start_xmit  = ppp_start_xmit,
	.ndo_do_ioctl    = ppp_net_ioctl,
	.ndo_get_stats64 = ppp_get_stats64,
};

static struct device_type ppp_type = {
	.name = "ppp",
};

static void ppp_setup(struct net_device *dev)
{
	dev->netdev_ops = &ppp_netdev_ops;
	SET_NETDEV_DEVTYPE(dev, &ppp_type);

	dev->features |= NETIF_F_LLTX;

	dev->hard_header_len = PPP_HDRLEN;
	dev->mtu = PPP_MRU;
	dev->addr_len = 0;
	dev->tx_queue_len = 3;
	dev->type = ARPHRD_PPP;
	dev->flags = IFF_POINTOPOINT | IFF_NOARP | IFF_MULTICAST;
	netif_keep_dst(dev);
}

/*
 * Transmit-side routines.
 */

/* Called to do any work queued up on the transmit side that can now be done */
static void __ppp_xmit_process(struct ppp *ppp)
{
	struct sk_buff *skb;

	ppp_xmit_lock(ppp);
	if (!ppp->closing) {
		ppp_push(ppp);
		while (!ppp->xmit_pending &&
		       (skb = skb_dequeue(&ppp->file.xq)))
			ppp_send_frame(ppp, skb);
		/* If there's no work left to do, tell the core net
		   code that we can accept some more. */
		if (!ppp->xmit_pending && !skb_peek(&ppp->file.xq))
			netif_wake_queue(ppp->dev);
		else
			netif_stop_queue(ppp->dev);
	}
	ppp_xmit_unlock(ppp);
}

static void ppp_xmit_process(struct ppp *ppp)
{
	local_bh_disable();

	if (unlikely(*this_cpu_ptr(ppp->xmit_recursion)))
		goto err;

	(*this_cpu_ptr(ppp->xmit_recursion))++;
	__ppp_xmit_process(ppp);
	(*this_cpu_ptr(ppp->xmit_recursion))--;

	local_bh_enable();

	return;

err:
	local_bh_enable();

	if (net_ratelimit())
		netdev_err(ppp->dev, "recursion detected\n");
}

static inline struct sk_buff *
pad_compress_skb(struct ppp *ppp, struct sk_buff *skb)
{
	struct sk_buff *new_skb;
	int len;
	int new_skb_size = ppp->dev->mtu +
		ppp->xcomp->comp_extra + ppp->dev->hard_header_len;
	int compressor_skb_size = ppp->dev->mtu +
		ppp->xcomp->comp_extra + PPP_HDRLEN;
	new_skb = alloc_skb(new_skb_size, GFP_ATOMIC);
	if (!new_skb) {
		if (net_ratelimit())
			netdev_err(ppp->dev, "PPP: no memory (comp pkt)\n");
		return NULL;
	}
	if (ppp->dev->hard_header_len > PPP_HDRLEN)
		skb_reserve(new_skb,
			    ppp->dev->hard_header_len - PPP_HDRLEN);

	/* compressor still expects A/C bytes in hdr */
	len = ppp->xcomp->compress(ppp->xc_state, skb->data - 2,
				   new_skb->data, skb->len + 2,
				   compressor_skb_size);
	if (len > 0 && (ppp->flags & SC_CCP_UP)) {
		consume_skb(skb);
		skb = new_skb;
		skb_put(skb, len);
		skb_pull(skb, 2);	/* pull off A/C bytes */
	} else if (len == 0) {
		/* didn't compress, or CCP not up yet */
		consume_skb(new_skb);
		new_skb = skb;
	} else {
		/*
		 * (len < 0)
		 * MPPE requires that we do not send unencrypted
		 * frames.  The compressor will return -1 if we
		 * should drop the frame.  We cannot simply test
		 * the compress_proto because MPPE and MPPC share
		 * the same number.
		 */
		if (net_ratelimit())
			netdev_err(ppp->dev, "ppp: compressor dropped pkt\n");
		kfree_skb(skb);
		consume_skb(new_skb);
		new_skb = NULL;
	}
	return new_skb;
}

/*
 * Compress and send a frame.
 * The caller should have locked the xmit path,
 * and xmit_pending should be 0.
 */
static void
ppp_send_frame(struct ppp *ppp, struct sk_buff *skb)
{
	int proto = PPP_PROTO(skb);
	struct sk_buff *new_skb;
	int len;
	unsigned char *cp;

	if (proto < 0x8000) {
#ifdef CONFIG_PPP_FILTER
		/* check if we should pass this packet */
		/* the filter instructions are constructed assuming
		   a four-byte PPP header on each packet */
		*(u8 *)skb_push(skb, 2) = 1;
		if (ppp->pass_filter &&
		    BPF_PROG_RUN(ppp->pass_filter, skb) == 0) {
			if (ppp->debug & 1)
				netdev_printk(KERN_DEBUG, ppp->dev,
					      "PPP: outbound frame "
					      "not passed\n");
			kfree_skb(skb);
			return;
		}
		/* if this packet passes the active filter, record the time */
		if (!(ppp->active_filter &&
		      BPF_PROG_RUN(ppp->active_filter, skb) == 0))
			ppp->last_xmit = jiffies;
		skb_pull(skb, 2);
#else
		/* for data packets, record the time */
		ppp->last_xmit = jiffies;
#endif /* CONFIG_PPP_FILTER */
	}

	++ppp->stats64.tx_packets;
	ppp->stats64.tx_bytes += skb->len - 2;

	switch (proto) {
	case PPP_IP:
		if (!ppp->vj || (ppp->flags & SC_COMP_TCP) == 0)
			break;
		/* try to do VJ TCP header compression */
		new_skb = alloc_skb(skb->len + ppp->dev->hard_header_len - 2,
				    GFP_ATOMIC);
		if (!new_skb) {
			netdev_err(ppp->dev, "PPP: no memory (VJ comp pkt)\n");
			goto drop;
		}
		skb_reserve(new_skb, ppp->dev->hard_header_len - 2);
		cp = skb->data + 2;
		len = slhc_compress(ppp->vj, cp, skb->len - 2,
				    new_skb->data + 2, &cp,
				    !(ppp->flags & SC_NO_TCP_CCID));
		if (cp == skb->data + 2) {
			/* didn't compress */
			consume_skb(new_skb);
		} else {
			if (cp[0] & SL_TYPE_COMPRESSED_TCP) {
				proto = PPP_VJC_COMP;
				cp[0] &= ~SL_TYPE_COMPRESSED_TCP;
			} else {
				proto = PPP_VJC_UNCOMP;
				cp[0] = skb->data[2];
			}
			consume_skb(skb);
			skb = new_skb;
			cp = skb_put(skb, len + 2);
			cp[0] = 0;
			cp[1] = proto;
		}
		break;

	case PPP_CCP:
		/* peek at outbound CCP frames */
		ppp_ccp_peek(ppp, skb, 0);
		break;
	}

	/* try to do packet compression */
	if ((ppp->xstate & SC_COMP_RUN) && ppp->xc_state &&
	    proto != PPP_LCP && proto != PPP_CCP) {
		if (!(ppp->flags & SC_CCP_UP) && (ppp->flags & SC_MUST_COMP)) {
			if (net_ratelimit())
				netdev_err(ppp->dev,
					   "ppp: compression required but "
					   "down - pkt dropped.\n");
			goto drop;
		}
		skb = pad_compress_skb(ppp, skb);
		if (!skb)
			goto drop;
	}

	/*
	 * If we are waiting for traffic (demand dialling),
	 * queue it up for pppd to receive.
	 */
	if (ppp->flags & SC_LOOP_TRAFFIC) {
		if (ppp->file.rq.qlen > PPP_MAX_RQLEN)
			goto drop;
		skb_queue_tail(&ppp->file.rq, skb);
		wake_up_interruptible(&ppp->file.rwait);
		return;
	}

	ppp->xmit_pending = skb;
	ppp_push(ppp);
	return;

 drop:
	kfree_skb(skb);
	++ppp->dev->stats.tx_errors;
}

/*
 * Try to send the frame in xmit_pending.
 * The caller should have the xmit path locked.
 */
static void
ppp_push(struct ppp *ppp)
{
	struct list_head *list;
	struct channel *pch;
	struct sk_buff *skb = ppp->xmit_pending;

	if (!skb)
		return;

	list = &ppp->channels;
	if (list_empty(list)) {
		/* nowhere to send the packet, just drop it */
		ppp->xmit_pending = NULL;
		kfree_skb(skb);
		return;
	}

	if ((ppp->flags & SC_MULTILINK) == 0) {
		/* not doing multilink: send it down the first channel */
		list = list->next;
		pch = list_entry(list, struct channel, clist);

		spin_lock(&pch->downl);
		if (pch->chan) {
			if (pch->chan->ops->start_xmit(pch->chan, skb))
				ppp->xmit_pending = NULL;
		} else {
			/* channel got unregistered */
			kfree_skb(skb);
			ppp->xmit_pending = NULL;
		}
		spin_unlock(&pch->downl);
		return;
	}

#ifdef CONFIG_PPP_MULTILINK
	/* Multilink: fragment the packet over as many links
	   as can take the packet at the moment. */
	if (!ppp_mp_explode(ppp, skb))
		return;
#endif /* CONFIG_PPP_MULTILINK */

	ppp->xmit_pending = NULL;
	kfree_skb(skb);
}

#ifdef CONFIG_PPP_MULTILINK
static bool mp_protocol_compress __read_mostly = true;
module_param(mp_protocol_compress, bool, S_IRUGO | S_IWUSR);
MODULE_PARM_DESC(mp_protocol_compress,
		 "compress protocol id in multilink fragments");

/*
 * Divide a packet to be transmitted into fragments and
 * send them out the individual links.
 */
static int ppp_mp_explode(struct ppp *ppp, struct sk_buff *skb)
{
	int len, totlen;
	int i, bits, hdrlen, mtu;
	int flen;
	int navail, nfree, nzero;
	int nbigger;
	int totspeed;
	int totfree;
	unsigned char *p, *q;
	struct list_head *list;
	struct channel *pch;
	struct sk_buff *frag;
	struct ppp_channel *chan;

	totspeed = 0; /*total bitrate of the bundle*/
	nfree = 0; /* # channels which have no packet already queued */
	navail = 0; /* total # of usable channels (not deregistered) */
	nzero = 0; /* number of channels with zero speed associated*/
	totfree = 0; /*total # of channels available and
				  *having no queued packets before
				  *starting the fragmentation*/

	hdrlen = (ppp->flags & SC_MP_XSHORTSEQ)? MPHDRLEN_SSN: MPHDRLEN;
	i = 0;
	list_for_each_entry(pch, &ppp->channels, clist) {
		if (pch->chan) {
			pch->avail = 1;
			navail++;
			pch->speed = pch->chan->speed;
		} else {
			pch->avail = 0;
		}
		if (pch->avail) {
			if (skb_queue_empty(&pch->file.xq) ||
				!pch->had_frag) {
					if (pch->speed == 0)
						nzero++;
					else
						totspeed += pch->speed;

					pch->avail = 2;
					++nfree;
					++totfree;
				}
			if (!pch->had_frag && i < ppp->nxchan)
				ppp->nxchan = i;
		}
		++i;
	}
	/*
	 * Don't start sending this packet unless at least half of
	 * the channels are free.  This gives much better TCP
	 * performance if we have a lot of channels.
	 */
	if (nfree == 0 || nfree < navail / 2)
		return 0; /* can't take now, leave it in xmit_pending */

	/* Do protocol field compression */
	p = skb->data;
	len = skb->len;
	if (*p == 0 && mp_protocol_compress) {
		++p;
		--len;
	}

	totlen = len;
	nbigger = len % nfree;

	/* skip to the channel after the one we last used
	   and start at that one */
	list = &ppp->channels;
	for (i = 0; i < ppp->nxchan; ++i) {
		list = list->next;
		if (list == &ppp->channels) {
			i = 0;
			break;
		}
	}

	/* create a fragment for each channel */
	bits = B;
	while (len > 0) {
		list = list->next;
		if (list == &ppp->channels) {
			i = 0;
			continue;
		}
		pch = list_entry(list, struct channel, clist);
		++i;
		if (!pch->avail)
			continue;

		/*
		 * Skip this channel if it has a fragment pending already and
		 * we haven't given a fragment to all of the free channels.
		 */
		if (pch->avail == 1) {
			if (nfree > 0)
				continue;
		} else {
			pch->avail = 1;
		}

		/* check the channel's mtu and whether it is still attached. */
		spin_lock(&pch->downl);
		if (pch->chan == NULL) {
			/* can't use this channel, it's being deregistered */
			if (pch->speed == 0)
				nzero--;
			else
				totspeed -= pch->speed;

			spin_unlock(&pch->downl);
			pch->avail = 0;
			totlen = len;
			totfree--;
			nfree--;
			if (--navail == 0)
				break;
			continue;
		}

		/*
		*if the channel speed is not set divide
		*the packet evenly among the free channels;
		*otherwise divide it according to the speed
		*of the channel we are going to transmit on
		*/
		flen = len;
		if (nfree > 0) {
			if (pch->speed == 0) {
				flen = len/nfree;
				if (nbigger > 0) {
					flen++;
					nbigger--;
				}
			} else {
				flen = (((totfree - nzero)*(totlen + hdrlen*totfree)) /
					((totspeed*totfree)/pch->speed)) - hdrlen;
				if (nbigger > 0) {
					flen += ((totfree - nzero)*pch->speed)/totspeed;
					nbigger -= ((totfree - nzero)*pch->speed)/
							totspeed;
				}
			}
			nfree--;
		}

		/*
		 *check if we are on the last channel or
		 *we exceded the length of the data to
		 *fragment
		 */
		if ((nfree <= 0) || (flen > len))
			flen = len;
		/*
		 *it is not worth to tx on slow channels:
		 *in that case from the resulting flen according to the
		 *above formula will be equal or less than zero.
		 *Skip the channel in this case
		 */
		if (flen <= 0) {
			pch->avail = 2;
			spin_unlock(&pch->downl);
			continue;
		}

		/*
		 * hdrlen includes the 2-byte PPP protocol field, but the
		 * MTU counts only the payload excluding the protocol field.
		 * (RFC1661 Section 2)
		 */
		mtu = pch->chan->mtu - (hdrlen - 2);
		if (mtu < 4)
			mtu = 4;
		if (flen > mtu)
			flen = mtu;
		if (flen == len)
			bits |= E;
		frag = alloc_skb(flen + hdrlen + (flen == 0), GFP_ATOMIC);
		if (!frag)
			goto noskb;
		q = skb_put(frag, flen + hdrlen);

		/* make the MP header */
		put_unaligned_be16(PPP_MP, q);
		if (ppp->flags & SC_MP_XSHORTSEQ) {
			q[2] = bits + ((ppp->nxseq >> 8) & 0xf);
			q[3] = ppp->nxseq;
		} else {
			q[2] = bits;
			q[3] = ppp->nxseq >> 16;
			q[4] = ppp->nxseq >> 8;
			q[5] = ppp->nxseq;
		}

		memcpy(q + hdrlen, p, flen);

		/* try to send it down the channel */
		chan = pch->chan;
		if (!skb_queue_empty(&pch->file.xq) ||
			!chan->ops->start_xmit(chan, frag))
			skb_queue_tail(&pch->file.xq, frag);
		pch->had_frag = 1;
		p += flen;
		len -= flen;
		++ppp->nxseq;
		bits = 0;
		spin_unlock(&pch->downl);
	}
	ppp->nxchan = i;

	return 1;

 noskb:
	spin_unlock(&pch->downl);
	if (ppp->debug & 1)
		netdev_err(ppp->dev, "PPP: no memory (fragment)\n");
	++ppp->dev->stats.tx_errors;
	++ppp->nxseq;
	return 1;	/* abandon the frame */
}
#endif /* CONFIG_PPP_MULTILINK */

/* Try to send data out on a channel */
static void __ppp_channel_push(struct channel *pch)
{
	struct sk_buff *skb;
	struct ppp *ppp;

	spin_lock(&pch->downl);
	if (pch->chan) {
		while (!skb_queue_empty(&pch->file.xq)) {
			skb = skb_dequeue(&pch->file.xq);
			if (!pch->chan->ops->start_xmit(pch->chan, skb)) {
				/* put the packet back and try again later */
				skb_queue_head(&pch->file.xq, skb);
				break;
			}
		}
	} else {
		/* channel got deregistered */
		skb_queue_purge(&pch->file.xq);
	}
	spin_unlock(&pch->downl);
	/* see if there is anything from the attached unit to be sent */
	if (skb_queue_empty(&pch->file.xq)) {
		ppp = pch->ppp;
		if (ppp)
<<<<<<< HEAD
			ppp_xmit_process(ppp);
		read_unlock(&pch->upl);
=======
			__ppp_xmit_process(ppp);
>>>>>>> f5fd4a67
	}
}

static void ppp_channel_push(struct channel *pch)
{
<<<<<<< HEAD
	local_bh_disable();

	__ppp_channel_push(pch);

	local_bh_enable();
=======
	read_lock_bh(&pch->upl);
	if (pch->ppp) {
		(*this_cpu_ptr(pch->ppp->xmit_recursion))++;
		__ppp_channel_push(pch);
		(*this_cpu_ptr(pch->ppp->xmit_recursion))--;
	} else {
		__ppp_channel_push(pch);
	}
	read_unlock_bh(&pch->upl);
>>>>>>> f5fd4a67
}

/*
 * Receive-side routines.
 */

struct ppp_mp_skb_parm {
	u32		sequence;
	u8		BEbits;
};
#define PPP_MP_CB(skb)	((struct ppp_mp_skb_parm *)((skb)->cb))

static inline void
ppp_do_recv(struct ppp *ppp, struct sk_buff *skb, struct channel *pch)
{
	ppp_recv_lock(ppp);
	if (!ppp->closing)
		ppp_receive_frame(ppp, skb, pch);
	else
		kfree_skb(skb);
	ppp_recv_unlock(ppp);
}

void
ppp_input(struct ppp_channel *chan, struct sk_buff *skb)
{
	struct channel *pch = chan->ppp;
	int proto;

	if (!pch) {
		kfree_skb(skb);
		return;
	}

	read_lock_bh(&pch->upl);
	if (!pskb_may_pull(skb, 2)) {
		kfree_skb(skb);
		if (pch->ppp) {
			++pch->ppp->dev->stats.rx_length_errors;
			ppp_receive_error(pch->ppp);
		}
		goto done;
	}

	proto = PPP_PROTO(skb);
	if (!pch->ppp || proto >= 0xc000 || proto == PPP_CCPFRAG) {
		/* put it on the channel queue */
		skb_queue_tail(&pch->file.rq, skb);
		/* drop old frames if queue too long */
		while (pch->file.rq.qlen > PPP_MAX_RQLEN &&
		       (skb = skb_dequeue(&pch->file.rq)))
			kfree_skb(skb);
		wake_up_interruptible(&pch->file.rwait);
	} else {
		ppp_do_recv(pch->ppp, skb, pch);
	}

done:
	read_unlock_bh(&pch->upl);
}

/* Put a 0-length skb in the receive queue as an error indication */
void
ppp_input_error(struct ppp_channel *chan, int code)
{
	struct channel *pch = chan->ppp;
	struct sk_buff *skb;

	if (!pch)
		return;

	read_lock_bh(&pch->upl);
	if (pch->ppp) {
		skb = alloc_skb(0, GFP_ATOMIC);
		if (skb) {
			skb->len = 0;		/* probably unnecessary */
			skb->cb[0] = code;
			ppp_do_recv(pch->ppp, skb, pch);
		}
	}
	read_unlock_bh(&pch->upl);
}

/*
 * We come in here to process a received frame.
 * The receive side of the ppp unit is locked.
 */
static void
ppp_receive_frame(struct ppp *ppp, struct sk_buff *skb, struct channel *pch)
{
	/* note: a 0-length skb is used as an error indication */
	if (skb->len > 0) {
		skb_checksum_complete_unset(skb);
#ifdef CONFIG_PPP_MULTILINK
		/* XXX do channel-level decompression here */
		if (PPP_PROTO(skb) == PPP_MP)
			ppp_receive_mp_frame(ppp, skb, pch);
		else
#endif /* CONFIG_PPP_MULTILINK */
			ppp_receive_nonmp_frame(ppp, skb);
	} else {
		kfree_skb(skb);
		ppp_receive_error(ppp);
	}
}

static void
ppp_receive_error(struct ppp *ppp)
{
	++ppp->dev->stats.rx_errors;
	if (ppp->vj)
		slhc_toss(ppp->vj);
}

static void
ppp_receive_nonmp_frame(struct ppp *ppp, struct sk_buff *skb)
{
	struct sk_buff *ns;
	int proto, len, npi;

	/*
	 * Decompress the frame, if compressed.
	 * Note that some decompressors need to see uncompressed frames
	 * that come in as well as compressed frames.
	 */
	if (ppp->rc_state && (ppp->rstate & SC_DECOMP_RUN) &&
	    (ppp->rstate & (SC_DC_FERROR | SC_DC_ERROR)) == 0)
		skb = ppp_decompress_frame(ppp, skb);

	if (ppp->flags & SC_MUST_COMP && ppp->rstate & SC_DC_FERROR)
		goto err;

	proto = PPP_PROTO(skb);
	switch (proto) {
	case PPP_VJC_COMP:
		/* decompress VJ compressed packets */
		if (!ppp->vj || (ppp->flags & SC_REJ_COMP_TCP))
			goto err;

		if (skb_tailroom(skb) < 124 || skb_cloned(skb)) {
			/* copy to a new sk_buff with more tailroom */
			ns = dev_alloc_skb(skb->len + 128);
			if (!ns) {
				netdev_err(ppp->dev, "PPP: no memory "
					   "(VJ decomp)\n");
				goto err;
			}
			skb_reserve(ns, 2);
			skb_copy_bits(skb, 0, skb_put(ns, skb->len), skb->len);
			consume_skb(skb);
			skb = ns;
		}
		else
			skb->ip_summed = CHECKSUM_NONE;

		len = slhc_uncompress(ppp->vj, skb->data + 2, skb->len - 2);
		if (len <= 0) {
			netdev_printk(KERN_DEBUG, ppp->dev,
				      "PPP: VJ decompression error\n");
			goto err;
		}
		len += 2;
		if (len > skb->len)
			skb_put(skb, len - skb->len);
		else if (len < skb->len)
			skb_trim(skb, len);
		proto = PPP_IP;
		break;

	case PPP_VJC_UNCOMP:
		if (!ppp->vj || (ppp->flags & SC_REJ_COMP_TCP))
			goto err;

		/* Until we fix the decompressor need to make sure
		 * data portion is linear.
		 */
		if (!pskb_may_pull(skb, skb->len))
			goto err;

		if (slhc_remember(ppp->vj, skb->data + 2, skb->len - 2) <= 0) {
			netdev_err(ppp->dev, "PPP: VJ uncompressed error\n");
			goto err;
		}
		proto = PPP_IP;
		break;

	case PPP_CCP:
		ppp_ccp_peek(ppp, skb, 1);
		break;
	}

	++ppp->stats64.rx_packets;
	ppp->stats64.rx_bytes += skb->len - 2;

	npi = proto_to_npindex(proto);
	if (npi < 0) {
		/* control or unknown frame - pass it to pppd */
		skb_queue_tail(&ppp->file.rq, skb);
		/* limit queue length by dropping old frames */
		while (ppp->file.rq.qlen > PPP_MAX_RQLEN &&
		       (skb = skb_dequeue(&ppp->file.rq)))
			kfree_skb(skb);
		/* wake up any process polling or blocking on read */
		wake_up_interruptible(&ppp->file.rwait);

	} else {
		/* network protocol frame - give it to the kernel */

#ifdef CONFIG_PPP_FILTER
		/* check if the packet passes the pass and active filters */
		/* the filter instructions are constructed assuming
		   a four-byte PPP header on each packet */
		if (ppp->pass_filter || ppp->active_filter) {
			if (skb_unclone(skb, GFP_ATOMIC))
				goto err;

			*(u8 *)skb_push(skb, 2) = 0;
			if (ppp->pass_filter &&
			    BPF_PROG_RUN(ppp->pass_filter, skb) == 0) {
				if (ppp->debug & 1)
					netdev_printk(KERN_DEBUG, ppp->dev,
						      "PPP: inbound frame "
						      "not passed\n");
				kfree_skb(skb);
				return;
			}
			if (!(ppp->active_filter &&
			      BPF_PROG_RUN(ppp->active_filter, skb) == 0))
				ppp->last_recv = jiffies;
			__skb_pull(skb, 2);
		} else
#endif /* CONFIG_PPP_FILTER */
			ppp->last_recv = jiffies;

		if ((ppp->dev->flags & IFF_UP) == 0 ||
		    ppp->npmode[npi] != NPMODE_PASS) {
			kfree_skb(skb);
		} else {
			/* chop off protocol */
			skb_pull_rcsum(skb, 2);
			skb->dev = ppp->dev;
			skb->protocol = htons(npindex_to_ethertype[npi]);
			skb_reset_mac_header(skb);
			skb_scrub_packet(skb, !net_eq(ppp->ppp_net,
						      dev_net(ppp->dev)));
			netif_rx(skb);
		}
	}
	return;

 err:
	kfree_skb(skb);
	ppp_receive_error(ppp);
}

static struct sk_buff *
ppp_decompress_frame(struct ppp *ppp, struct sk_buff *skb)
{
	int proto = PPP_PROTO(skb);
	struct sk_buff *ns;
	int len;

	/* Until we fix all the decompressor's need to make sure
	 * data portion is linear.
	 */
	if (!pskb_may_pull(skb, skb->len))
		goto err;

	if (proto == PPP_COMP) {
		int obuff_size;

		switch(ppp->rcomp->compress_proto) {
		case CI_MPPE:
			obuff_size = ppp->mru + PPP_HDRLEN + 1;
			break;
		default:
			obuff_size = ppp->mru + PPP_HDRLEN;
			break;
		}

		ns = dev_alloc_skb(obuff_size);
		if (!ns) {
			netdev_err(ppp->dev, "ppp_decompress_frame: "
				   "no memory\n");
			goto err;
		}
		/* the decompressor still expects the A/C bytes in the hdr */
		len = ppp->rcomp->decompress(ppp->rc_state, skb->data - 2,
				skb->len + 2, ns->data, obuff_size);
		if (len < 0) {
			/* Pass the compressed frame to pppd as an
			   error indication. */
			if (len == DECOMP_FATALERROR)
				ppp->rstate |= SC_DC_FERROR;
			kfree_skb(ns);
			goto err;
		}

		consume_skb(skb);
		skb = ns;
		skb_put(skb, len);
		skb_pull(skb, 2);	/* pull off the A/C bytes */

	} else {
		/* Uncompressed frame - pass to decompressor so it
		   can update its dictionary if necessary. */
		if (ppp->rcomp->incomp)
			ppp->rcomp->incomp(ppp->rc_state, skb->data - 2,
					   skb->len + 2);
	}

	return skb;

 err:
	ppp->rstate |= SC_DC_ERROR;
	ppp_receive_error(ppp);
	return skb;
}

#ifdef CONFIG_PPP_MULTILINK
/*
 * Receive a multilink frame.
 * We put it on the reconstruction queue and then pull off
 * as many completed frames as we can.
 */
static void
ppp_receive_mp_frame(struct ppp *ppp, struct sk_buff *skb, struct channel *pch)
{
	u32 mask, seq;
	struct channel *ch;
	int mphdrlen = (ppp->flags & SC_MP_SHORTSEQ)? MPHDRLEN_SSN: MPHDRLEN;

	if (!pskb_may_pull(skb, mphdrlen + 1) || ppp->mrru == 0)
		goto err;		/* no good, throw it away */

	/* Decode sequence number and begin/end bits */
	if (ppp->flags & SC_MP_SHORTSEQ) {
		seq = ((skb->data[2] & 0x0f) << 8) | skb->data[3];
		mask = 0xfff;
	} else {
		seq = (skb->data[3] << 16) | (skb->data[4] << 8)| skb->data[5];
		mask = 0xffffff;
	}
	PPP_MP_CB(skb)->BEbits = skb->data[2];
	skb_pull(skb, mphdrlen);	/* pull off PPP and MP headers */

	/*
	 * Do protocol ID decompression on the first fragment of each packet.
	 */
	if ((PPP_MP_CB(skb)->BEbits & B) && (skb->data[0] & 1))
		*(u8 *)skb_push(skb, 1) = 0;

	/*
	 * Expand sequence number to 32 bits, making it as close
	 * as possible to ppp->minseq.
	 */
	seq |= ppp->minseq & ~mask;
	if ((int)(ppp->minseq - seq) > (int)(mask >> 1))
		seq += mask + 1;
	else if ((int)(seq - ppp->minseq) > (int)(mask >> 1))
		seq -= mask + 1;	/* should never happen */
	PPP_MP_CB(skb)->sequence = seq;
	pch->lastseq = seq;

	/*
	 * If this packet comes before the next one we were expecting,
	 * drop it.
	 */
	if (seq_before(seq, ppp->nextseq)) {
		kfree_skb(skb);
		++ppp->dev->stats.rx_dropped;
		ppp_receive_error(ppp);
		return;
	}

	/*
	 * Reevaluate minseq, the minimum over all channels of the
	 * last sequence number received on each channel.  Because of
	 * the increasing sequence number rule, we know that any fragment
	 * before `minseq' which hasn't arrived is never going to arrive.
	 * The list of channels can't change because we have the receive
	 * side of the ppp unit locked.
	 */
	list_for_each_entry(ch, &ppp->channels, clist) {
		if (seq_before(ch->lastseq, seq))
			seq = ch->lastseq;
	}
	if (seq_before(ppp->minseq, seq))
		ppp->minseq = seq;

	/* Put the fragment on the reconstruction queue */
	ppp_mp_insert(ppp, skb);

	/* If the queue is getting long, don't wait any longer for packets
	   before the start of the queue. */
	if (skb_queue_len(&ppp->mrq) >= PPP_MP_MAX_QLEN) {
		struct sk_buff *mskb = skb_peek(&ppp->mrq);
		if (seq_before(ppp->minseq, PPP_MP_CB(mskb)->sequence))
			ppp->minseq = PPP_MP_CB(mskb)->sequence;
	}

	/* Pull completed packets off the queue and receive them. */
	while ((skb = ppp_mp_reconstruct(ppp))) {
		if (pskb_may_pull(skb, 2))
			ppp_receive_nonmp_frame(ppp, skb);
		else {
			++ppp->dev->stats.rx_length_errors;
			kfree_skb(skb);
			ppp_receive_error(ppp);
		}
	}

	return;

 err:
	kfree_skb(skb);
	ppp_receive_error(ppp);
}

/*
 * Insert a fragment on the MP reconstruction queue.
 * The queue is ordered by increasing sequence number.
 */
static void
ppp_mp_insert(struct ppp *ppp, struct sk_buff *skb)
{
	struct sk_buff *p;
	struct sk_buff_head *list = &ppp->mrq;
	u32 seq = PPP_MP_CB(skb)->sequence;

	/* N.B. we don't need to lock the list lock because we have the
	   ppp unit receive-side lock. */
	skb_queue_walk(list, p) {
		if (seq_before(seq, PPP_MP_CB(p)->sequence))
			break;
	}
	__skb_queue_before(list, p, skb);
}

/*
 * Reconstruct a packet from the MP fragment queue.
 * We go through increasing sequence numbers until we find a
 * complete packet, or we get to the sequence number for a fragment
 * which hasn't arrived but might still do so.
 */
static struct sk_buff *
ppp_mp_reconstruct(struct ppp *ppp)
{
	u32 seq = ppp->nextseq;
	u32 minseq = ppp->minseq;
	struct sk_buff_head *list = &ppp->mrq;
	struct sk_buff *p, *tmp;
	struct sk_buff *head, *tail;
	struct sk_buff *skb = NULL;
	int lost = 0, len = 0;

	if (ppp->mrru == 0)	/* do nothing until mrru is set */
		return NULL;
	head = list->next;
	tail = NULL;
	skb_queue_walk_safe(list, p, tmp) {
	again:
		if (seq_before(PPP_MP_CB(p)->sequence, seq)) {
			/* this can't happen, anyway ignore the skb */
			netdev_err(ppp->dev, "ppp_mp_reconstruct bad "
				   "seq %u < %u\n",
				   PPP_MP_CB(p)->sequence, seq);
			__skb_unlink(p, list);
			kfree_skb(p);
			continue;
		}
		if (PPP_MP_CB(p)->sequence != seq) {
			u32 oldseq;
			/* Fragment `seq' is missing.  If it is after
			   minseq, it might arrive later, so stop here. */
			if (seq_after(seq, minseq))
				break;
			/* Fragment `seq' is lost, keep going. */
			lost = 1;
			oldseq = seq;
			seq = seq_before(minseq, PPP_MP_CB(p)->sequence)?
				minseq + 1: PPP_MP_CB(p)->sequence;

			if (ppp->debug & 1)
				netdev_printk(KERN_DEBUG, ppp->dev,
					      "lost frag %u..%u\n",
					      oldseq, seq-1);

			goto again;
		}

		/*
		 * At this point we know that all the fragments from
		 * ppp->nextseq to seq are either present or lost.
		 * Also, there are no complete packets in the queue
		 * that have no missing fragments and end before this
		 * fragment.
		 */

		/* B bit set indicates this fragment starts a packet */
		if (PPP_MP_CB(p)->BEbits & B) {
			head = p;
			lost = 0;
			len = 0;
		}

		len += p->len;

		/* Got a complete packet yet? */
		if (lost == 0 && (PPP_MP_CB(p)->BEbits & E) &&
		    (PPP_MP_CB(head)->BEbits & B)) {
			if (len > ppp->mrru + 2) {
				++ppp->dev->stats.rx_length_errors;
				netdev_printk(KERN_DEBUG, ppp->dev,
					      "PPP: reconstructed packet"
					      " is too long (%d)\n", len);
			} else {
				tail = p;
				break;
			}
			ppp->nextseq = seq + 1;
		}

		/*
		 * If this is the ending fragment of a packet,
		 * and we haven't found a complete valid packet yet,
		 * we can discard up to and including this fragment.
		 */
		if (PPP_MP_CB(p)->BEbits & E) {
			struct sk_buff *tmp2;

			skb_queue_reverse_walk_from_safe(list, p, tmp2) {
				if (ppp->debug & 1)
					netdev_printk(KERN_DEBUG, ppp->dev,
						      "discarding frag %u\n",
						      PPP_MP_CB(p)->sequence);
				__skb_unlink(p, list);
				kfree_skb(p);
			}
			head = skb_peek(list);
			if (!head)
				break;
		}
		++seq;
	}

	/* If we have a complete packet, copy it all into one skb. */
	if (tail != NULL) {
		/* If we have discarded any fragments,
		   signal a receive error. */
		if (PPP_MP_CB(head)->sequence != ppp->nextseq) {
			skb_queue_walk_safe(list, p, tmp) {
				if (p == head)
					break;
				if (ppp->debug & 1)
					netdev_printk(KERN_DEBUG, ppp->dev,
						      "discarding frag %u\n",
						      PPP_MP_CB(p)->sequence);
				__skb_unlink(p, list);
				kfree_skb(p);
			}

			if (ppp->debug & 1)
				netdev_printk(KERN_DEBUG, ppp->dev,
					      "  missed pkts %u..%u\n",
					      ppp->nextseq,
					      PPP_MP_CB(head)->sequence-1);
			++ppp->dev->stats.rx_dropped;
			ppp_receive_error(ppp);
		}

		skb = head;
		if (head != tail) {
			struct sk_buff **fragpp = &skb_shinfo(skb)->frag_list;
			p = skb_queue_next(list, head);
			__skb_unlink(skb, list);
			skb_queue_walk_from_safe(list, p, tmp) {
				__skb_unlink(p, list);
				*fragpp = p;
				p->next = NULL;
				fragpp = &p->next;

				skb->len += p->len;
				skb->data_len += p->len;
				skb->truesize += p->truesize;

				if (p == tail)
					break;
			}
		} else {
			__skb_unlink(skb, list);
		}

		ppp->nextseq = PPP_MP_CB(tail)->sequence + 1;
	}

	return skb;
}
#endif /* CONFIG_PPP_MULTILINK */

/*
 * Channel interface.
 */

/* Create a new, unattached ppp channel. */
int ppp_register_channel(struct ppp_channel *chan)
{
	return ppp_register_net_channel(current->nsproxy->net_ns, chan);
}

/* Create a new, unattached ppp channel for specified net. */
int ppp_register_net_channel(struct net *net, struct ppp_channel *chan)
{
	struct channel *pch;
	struct ppp_net *pn;

	pch = kzalloc(sizeof(struct channel), GFP_KERNEL);
	if (!pch)
		return -ENOMEM;

	pn = ppp_pernet(net);

	pch->ppp = NULL;
	pch->chan = chan;
	pch->chan_net = get_net(net);
	chan->ppp = pch;
	init_ppp_file(&pch->file, CHANNEL);
	pch->file.hdrlen = chan->hdrlen;
#ifdef CONFIG_PPP_MULTILINK
	pch->lastseq = -1;
#endif /* CONFIG_PPP_MULTILINK */
	init_rwsem(&pch->chan_sem);
	spin_lock_init(&pch->downl);
	rwlock_init(&pch->upl);

	spin_lock_bh(&pn->all_channels_lock);
	pch->file.index = ++pn->last_channel_index;
	list_add(&pch->list, &pn->new_channels);
	atomic_inc(&channel_count);
	spin_unlock_bh(&pn->all_channels_lock);

	return 0;
}

/*
 * Return the index of a channel.
 */
int ppp_channel_index(struct ppp_channel *chan)
{
	struct channel *pch = chan->ppp;

	if (pch)
		return pch->file.index;
	return -1;
}

/*
 * Return the PPP unit number to which a channel is connected.
 */
int ppp_unit_number(struct ppp_channel *chan)
{
	struct channel *pch = chan->ppp;
	int unit = -1;

	if (pch) {
		read_lock_bh(&pch->upl);
		if (pch->ppp)
			unit = pch->ppp->file.index;
		read_unlock_bh(&pch->upl);
	}
	return unit;
}

/*
 * Return the PPP device interface name of a channel.
 */
char *ppp_dev_name(struct ppp_channel *chan)
{
	struct channel *pch = chan->ppp;
	char *name = NULL;

	if (pch) {
		read_lock_bh(&pch->upl);
		if (pch->ppp && pch->ppp->dev)
			name = pch->ppp->dev->name;
		read_unlock_bh(&pch->upl);
	}
	return name;
}


/*
 * Disconnect a channel from the generic layer.
 * This must be called in process context.
 */
void
ppp_unregister_channel(struct ppp_channel *chan)
{
	struct channel *pch = chan->ppp;
	struct ppp_net *pn;

	if (!pch)
		return;		/* should never happen */

	chan->ppp = NULL;

	/*
	 * This ensures that we have returned from any calls into the
	 * the channel's start_xmit or ioctl routine before we proceed.
	 */
	down_write(&pch->chan_sem);
	spin_lock_bh(&pch->downl);
	pch->chan = NULL;
	spin_unlock_bh(&pch->downl);
	up_write(&pch->chan_sem);
	ppp_disconnect_channel(pch);

	pn = ppp_pernet(pch->chan_net);
	spin_lock_bh(&pn->all_channels_lock);
	list_del(&pch->list);
	spin_unlock_bh(&pn->all_channels_lock);

	pch->file.dead = 1;
	wake_up_interruptible(&pch->file.rwait);
	if (atomic_dec_and_test(&pch->file.refcnt))
		ppp_destroy_channel(pch);
}

/*
 * Callback from a channel when it can accept more to transmit.
 * This should be called at BH/softirq level, not interrupt level.
 */
void
ppp_output_wakeup(struct ppp_channel *chan)
{
	struct channel *pch = chan->ppp;

	if (!pch)
		return;
	ppp_channel_push(pch);
}

/*
 * Compression control.
 */

/* Process the PPPIOCSCOMPRESS ioctl. */
static int
ppp_set_compress(struct ppp *ppp, unsigned long arg)
{
	int err;
	struct compressor *cp, *ocomp;
	struct ppp_option_data data;
	void *state, *ostate;
	unsigned char ccp_option[CCP_MAX_OPTION_LENGTH];

	err = -EFAULT;
	if (copy_from_user(&data, (void __user *) arg, sizeof(data)))
		goto out;
	if (data.length > CCP_MAX_OPTION_LENGTH)
		goto out;
	if (copy_from_user(ccp_option, (void __user *) data.ptr, data.length))
		goto out;

	err = -EINVAL;
	if (data.length < 2 || ccp_option[1] < 2 || ccp_option[1] > data.length)
		goto out;

	cp = try_then_request_module(
		find_compressor(ccp_option[0]),
		"ppp-compress-%d", ccp_option[0]);
	if (!cp)
		goto out;

	err = -ENOBUFS;
	if (data.transmit) {
		state = cp->comp_alloc(ccp_option, data.length);
		if (state) {
			ppp_xmit_lock(ppp);
			ppp->xstate &= ~SC_COMP_RUN;
			ocomp = ppp->xcomp;
			ostate = ppp->xc_state;
			ppp->xcomp = cp;
			ppp->xc_state = state;
			ppp_xmit_unlock(ppp);
			if (ostate) {
				ocomp->comp_free(ostate);
				module_put(ocomp->owner);
			}
			err = 0;
		} else
			module_put(cp->owner);

	} else {
		state = cp->decomp_alloc(ccp_option, data.length);
		if (state) {
			ppp_recv_lock(ppp);
			ppp->rstate &= ~SC_DECOMP_RUN;
			ocomp = ppp->rcomp;
			ostate = ppp->rc_state;
			ppp->rcomp = cp;
			ppp->rc_state = state;
			ppp_recv_unlock(ppp);
			if (ostate) {
				ocomp->decomp_free(ostate);
				module_put(ocomp->owner);
			}
			err = 0;
		} else
			module_put(cp->owner);
	}

 out:
	return err;
}

/*
 * Look at a CCP packet and update our state accordingly.
 * We assume the caller has the xmit or recv path locked.
 */
static void
ppp_ccp_peek(struct ppp *ppp, struct sk_buff *skb, int inbound)
{
	unsigned char *dp;
	int len;

	if (!pskb_may_pull(skb, CCP_HDRLEN + 2))
		return;	/* no header */
	dp = skb->data + 2;

	switch (CCP_CODE(dp)) {
	case CCP_CONFREQ:

		/* A ConfReq starts negotiation of compression
		 * in one direction of transmission,
		 * and hence brings it down...but which way?
		 *
		 * Remember:
		 * A ConfReq indicates what the sender would like to receive
		 */
		if(inbound)
			/* He is proposing what I should send */
			ppp->xstate &= ~SC_COMP_RUN;
		else
			/* I am proposing to what he should send */
			ppp->rstate &= ~SC_DECOMP_RUN;

		break;

	case CCP_TERMREQ:
	case CCP_TERMACK:
		/*
		 * CCP is going down, both directions of transmission
		 */
		ppp->rstate &= ~SC_DECOMP_RUN;
		ppp->xstate &= ~SC_COMP_RUN;
		break;

	case CCP_CONFACK:
		if ((ppp->flags & (SC_CCP_OPEN | SC_CCP_UP)) != SC_CCP_OPEN)
			break;
		len = CCP_LENGTH(dp);
		if (!pskb_may_pull(skb, len + 2))
			return;		/* too short */
		dp += CCP_HDRLEN;
		len -= CCP_HDRLEN;
		if (len < CCP_OPT_MINLEN || len < CCP_OPT_LENGTH(dp))
			break;
		if (inbound) {
			/* we will start receiving compressed packets */
			if (!ppp->rc_state)
				break;
			if (ppp->rcomp->decomp_init(ppp->rc_state, dp, len,
					ppp->file.index, 0, ppp->mru, ppp->debug)) {
				ppp->rstate |= SC_DECOMP_RUN;
				ppp->rstate &= ~(SC_DC_ERROR | SC_DC_FERROR);
			}
		} else {
			/* we will soon start sending compressed packets */
			if (!ppp->xc_state)
				break;
			if (ppp->xcomp->comp_init(ppp->xc_state, dp, len,
					ppp->file.index, 0, ppp->debug))
				ppp->xstate |= SC_COMP_RUN;
		}
		break;

	case CCP_RESETACK:
		/* reset the [de]compressor */
		if ((ppp->flags & SC_CCP_UP) == 0)
			break;
		if (inbound) {
			if (ppp->rc_state && (ppp->rstate & SC_DECOMP_RUN)) {
				ppp->rcomp->decomp_reset(ppp->rc_state);
				ppp->rstate &= ~SC_DC_ERROR;
			}
		} else {
			if (ppp->xc_state && (ppp->xstate & SC_COMP_RUN))
				ppp->xcomp->comp_reset(ppp->xc_state);
		}
		break;
	}
}

/* Free up compression resources. */
static void
ppp_ccp_closed(struct ppp *ppp)
{
	void *xstate, *rstate;
	struct compressor *xcomp, *rcomp;

	ppp_lock(ppp);
	ppp->flags &= ~(SC_CCP_OPEN | SC_CCP_UP);
	ppp->xstate = 0;
	xcomp = ppp->xcomp;
	xstate = ppp->xc_state;
	ppp->xc_state = NULL;
	ppp->rstate = 0;
	rcomp = ppp->rcomp;
	rstate = ppp->rc_state;
	ppp->rc_state = NULL;
	ppp_unlock(ppp);

	if (xstate) {
		xcomp->comp_free(xstate);
		module_put(xcomp->owner);
	}
	if (rstate) {
		rcomp->decomp_free(rstate);
		module_put(rcomp->owner);
	}
}

/* List of compressors. */
static LIST_HEAD(compressor_list);
static DEFINE_SPINLOCK(compressor_list_lock);

struct compressor_entry {
	struct list_head list;
	struct compressor *comp;
};

static struct compressor_entry *
find_comp_entry(int proto)
{
	struct compressor_entry *ce;

	list_for_each_entry(ce, &compressor_list, list) {
		if (ce->comp->compress_proto == proto)
			return ce;
	}
	return NULL;
}

/* Register a compressor */
int
ppp_register_compressor(struct compressor *cp)
{
	struct compressor_entry *ce;
	int ret;
	spin_lock(&compressor_list_lock);
	ret = -EEXIST;
	if (find_comp_entry(cp->compress_proto))
		goto out;
	ret = -ENOMEM;
	ce = kmalloc(sizeof(struct compressor_entry), GFP_ATOMIC);
	if (!ce)
		goto out;
	ret = 0;
	ce->comp = cp;
	list_add(&ce->list, &compressor_list);
 out:
	spin_unlock(&compressor_list_lock);
	return ret;
}

/* Unregister a compressor */
void
ppp_unregister_compressor(struct compressor *cp)
{
	struct compressor_entry *ce;

	spin_lock(&compressor_list_lock);
	ce = find_comp_entry(cp->compress_proto);
	if (ce && ce->comp == cp) {
		list_del(&ce->list);
		kfree(ce);
	}
	spin_unlock(&compressor_list_lock);
}

/* Find a compressor. */
static struct compressor *
find_compressor(int type)
{
	struct compressor_entry *ce;
	struct compressor *cp = NULL;

	spin_lock(&compressor_list_lock);
	ce = find_comp_entry(type);
	if (ce) {
		cp = ce->comp;
		if (!try_module_get(cp->owner))
			cp = NULL;
	}
	spin_unlock(&compressor_list_lock);
	return cp;
}

/*
 * Miscelleneous stuff.
 */

static void
ppp_get_stats(struct ppp *ppp, struct ppp_stats *st)
{
	struct slcompress *vj = ppp->vj;

	memset(st, 0, sizeof(*st));
	st->p.ppp_ipackets = ppp->stats64.rx_packets;
	st->p.ppp_ierrors = ppp->dev->stats.rx_errors;
	st->p.ppp_ibytes = ppp->stats64.rx_bytes;
	st->p.ppp_opackets = ppp->stats64.tx_packets;
	st->p.ppp_oerrors = ppp->dev->stats.tx_errors;
	st->p.ppp_obytes = ppp->stats64.tx_bytes;
	if (!vj)
		return;
	st->vj.vjs_packets = vj->sls_o_compressed + vj->sls_o_uncompressed;
	st->vj.vjs_compressed = vj->sls_o_compressed;
	st->vj.vjs_searches = vj->sls_o_searches;
	st->vj.vjs_misses = vj->sls_o_misses;
	st->vj.vjs_errorin = vj->sls_i_error;
	st->vj.vjs_tossed = vj->sls_i_tossed;
	st->vj.vjs_uncompressedin = vj->sls_i_uncompressed;
	st->vj.vjs_compressedin = vj->sls_i_compressed;
}

/*
 * Stuff for handling the lists of ppp units and channels
 * and for initialization.
 */

/*
 * Create a new ppp interface unit.  Fails if it can't allocate memory
 * or if there is already a unit with the requested number.
 * unit == -1 means allocate a new number.
 */
static int ppp_create_interface(struct net *net, struct file *file, int *unit)
{
	struct ppp_config conf = {
		.file = file,
		.unit = *unit,
		.ifname_is_set = false,
	};
	struct net_device *dev;
	struct ppp *ppp;
	int err;

	dev = alloc_netdev(sizeof(struct ppp), "", NET_NAME_ENUM, ppp_setup);
	if (!dev) {
		err = -ENOMEM;
		goto err;
	}
	dev_net_set(dev, net);
	dev->rtnl_link_ops = &ppp_link_ops;

	rtnl_lock();

	err = ppp_dev_configure(net, dev, &conf);
	if (err < 0)
		goto err_dev;
	ppp = netdev_priv(dev);
	*unit = ppp->file.index;

	rtnl_unlock();

	return 0;

err_dev:
	rtnl_unlock();
	free_netdev(dev);
err:
	return err;
}

/*
 * Initialize a ppp_file structure.
 */
static void
init_ppp_file(struct ppp_file *pf, int kind)
{
	pf->kind = kind;
	skb_queue_head_init(&pf->xq);
	skb_queue_head_init(&pf->rq);
	atomic_set(&pf->refcnt, 1);
	init_waitqueue_head(&pf->rwait);
}

/*
 * Free the memory used by a ppp unit.  This is only called once
 * there are no channels connected to the unit and no file structs
 * that reference the unit.
 */
static void ppp_destroy_interface(struct ppp *ppp)
{
	atomic_dec(&ppp_unit_count);

	if (!ppp->file.dead || ppp->n_channels) {
		/* "can't happen" */
		netdev_err(ppp->dev, "ppp: destroying ppp struct %p "
			   "but dead=%d n_channels=%d !\n",
			   ppp, ppp->file.dead, ppp->n_channels);
		return;
	}

	ppp_ccp_closed(ppp);
	if (ppp->vj) {
		slhc_free(ppp->vj);
		ppp->vj = NULL;
	}
	skb_queue_purge(&ppp->file.xq);
	skb_queue_purge(&ppp->file.rq);
#ifdef CONFIG_PPP_MULTILINK
	skb_queue_purge(&ppp->mrq);
#endif /* CONFIG_PPP_MULTILINK */
#ifdef CONFIG_PPP_FILTER
	if (ppp->pass_filter) {
		bpf_prog_destroy(ppp->pass_filter);
		ppp->pass_filter = NULL;
	}

	if (ppp->active_filter) {
		bpf_prog_destroy(ppp->active_filter);
		ppp->active_filter = NULL;
	}
#endif /* CONFIG_PPP_FILTER */

	kfree_skb(ppp->xmit_pending);
	free_percpu(ppp->xmit_recursion);

	free_netdev(ppp->dev);
}

/*
 * Locate an existing ppp unit.
 * The caller should have locked the all_ppp_mutex.
 */
static struct ppp *
ppp_find_unit(struct ppp_net *pn, int unit)
{
	return unit_find(&pn->units_idr, unit);
}

/*
 * Locate an existing ppp channel.
 * The caller should have locked the all_channels_lock.
 * First we look in the new_channels list, then in the
 * all_channels list.  If found in the new_channels list,
 * we move it to the all_channels list.  This is for speed
 * when we have a lot of channels in use.
 */
static struct channel *
ppp_find_channel(struct ppp_net *pn, int unit)
{
	struct channel *pch;

	list_for_each_entry(pch, &pn->new_channels, list) {
		if (pch->file.index == unit) {
			list_move(&pch->list, &pn->all_channels);
			return pch;
		}
	}

	list_for_each_entry(pch, &pn->all_channels, list) {
		if (pch->file.index == unit)
			return pch;
	}

	return NULL;
}

/*
 * Connect a PPP channel to a PPP interface unit.
 */
static int
ppp_connect_channel(struct channel *pch, int unit)
{
	struct ppp *ppp;
	struct ppp_net *pn;
	int ret = -ENXIO;
	int hdrlen;

	pn = ppp_pernet(pch->chan_net);

	mutex_lock(&pn->all_ppp_mutex);
	ppp = ppp_find_unit(pn, unit);
	if (!ppp)
		goto out;
	write_lock_bh(&pch->upl);
	ret = -EINVAL;
	if (pch->ppp)
		goto outl;

	ppp_lock(ppp);
	if (pch->file.hdrlen > ppp->file.hdrlen)
		ppp->file.hdrlen = pch->file.hdrlen;
	hdrlen = pch->file.hdrlen + 2;	/* for protocol bytes */
	if (hdrlen > ppp->dev->hard_header_len)
		ppp->dev->hard_header_len = hdrlen;
	list_add_tail(&pch->clist, &ppp->channels);
	++ppp->n_channels;
	pch->ppp = ppp;
	atomic_inc(&ppp->file.refcnt);
	ppp_unlock(ppp);
	ret = 0;

 outl:
	write_unlock_bh(&pch->upl);
 out:
	mutex_unlock(&pn->all_ppp_mutex);
	return ret;
}

/*
 * Disconnect a channel from its ppp unit.
 */
static int
ppp_disconnect_channel(struct channel *pch)
{
	struct ppp *ppp;
	int err = -EINVAL;

	write_lock_bh(&pch->upl);
	ppp = pch->ppp;
	pch->ppp = NULL;
	write_unlock_bh(&pch->upl);
	if (ppp) {
		/* remove it from the ppp unit's list */
		ppp_lock(ppp);
		list_del(&pch->clist);
		if (--ppp->n_channels == 0)
			wake_up_interruptible(&ppp->file.rwait);
		ppp_unlock(ppp);
		if (atomic_dec_and_test(&ppp->file.refcnt))
			ppp_destroy_interface(ppp);
		err = 0;
	}
	return err;
}

/*
 * Free up the resources used by a ppp channel.
 */
static void ppp_destroy_channel(struct channel *pch)
{
	put_net(pch->chan_net);
	pch->chan_net = NULL;

	atomic_dec(&channel_count);

	if (!pch->file.dead) {
		/* "can't happen" */
		pr_err("ppp: destroying undead channel %p !\n", pch);
		return;
	}
	skb_queue_purge(&pch->file.xq);
	skb_queue_purge(&pch->file.rq);
	kfree(pch);
}

static void __exit ppp_cleanup(void)
{
	/* should never happen */
	if (atomic_read(&ppp_unit_count) || atomic_read(&channel_count))
		pr_err("PPP: removing module but units remain!\n");
	rtnl_link_unregister(&ppp_link_ops);
	unregister_chrdev(PPP_MAJOR, "ppp");
	device_destroy(ppp_class, MKDEV(PPP_MAJOR, 0));
	class_destroy(ppp_class);
	unregister_pernet_device(&ppp_net_ops);
}

/*
 * Units handling. Caller must protect concurrent access
 * by holding all_ppp_mutex
 */

/* associate pointer with specified number */
static int unit_set(struct idr *p, void *ptr, int n)
{
	int unit;

	unit = idr_alloc(p, ptr, n, n + 1, GFP_KERNEL);
	if (unit == -ENOSPC)
		unit = -EINVAL;
	return unit;
}

/* get new free unit number and associate pointer with it */
static int unit_get(struct idr *p, void *ptr)
{
	return idr_alloc(p, ptr, 0, 0, GFP_KERNEL);
}

/* put unit number back to a pool */
static void unit_put(struct idr *p, int n)
{
	idr_remove(p, n);
}

/* get pointer associated with the number */
static void *unit_find(struct idr *p, int n)
{
	return idr_find(p, n);
}

/* Module/initialization stuff */

module_init(ppp_init);
module_exit(ppp_cleanup);

EXPORT_SYMBOL(ppp_register_net_channel);
EXPORT_SYMBOL(ppp_register_channel);
EXPORT_SYMBOL(ppp_unregister_channel);
EXPORT_SYMBOL(ppp_channel_index);
EXPORT_SYMBOL(ppp_unit_number);
EXPORT_SYMBOL(ppp_dev_name);
EXPORT_SYMBOL(ppp_input);
EXPORT_SYMBOL(ppp_input_error);
EXPORT_SYMBOL(ppp_output_wakeup);
EXPORT_SYMBOL(ppp_register_compressor);
EXPORT_SYMBOL(ppp_unregister_compressor);
MODULE_LICENSE("GPL");
MODULE_ALIAS_CHARDEV(PPP_MAJOR, 0);
MODULE_ALIAS_RTNL_LINK("ppp");
MODULE_ALIAS("devname:ppp");<|MERGE_RESOLUTION|>--- conflicted
+++ resolved
@@ -1917,24 +1917,12 @@
 	if (skb_queue_empty(&pch->file.xq)) {
 		ppp = pch->ppp;
 		if (ppp)
-<<<<<<< HEAD
-			ppp_xmit_process(ppp);
-		read_unlock(&pch->upl);
-=======
 			__ppp_xmit_process(ppp);
->>>>>>> f5fd4a67
 	}
 }
 
 static void ppp_channel_push(struct channel *pch)
 {
-<<<<<<< HEAD
-	local_bh_disable();
-
-	__ppp_channel_push(pch);
-
-	local_bh_enable();
-=======
 	read_lock_bh(&pch->upl);
 	if (pch->ppp) {
 		(*this_cpu_ptr(pch->ppp->xmit_recursion))++;
@@ -1944,7 +1932,6 @@
 		__ppp_channel_push(pch);
 	}
 	read_unlock_bh(&pch->upl);
->>>>>>> f5fd4a67
 }
 
 /*
