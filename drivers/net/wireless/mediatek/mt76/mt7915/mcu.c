// SPDX-License-Identifier: ISC
/* Copyright (C) 2020 MediaTek Inc. */

#include <linux/firmware.h>
#include <linux/fs.h>
#include "mt7915.h"
#include "mcu.h"
#include "mac.h"
#include "eeprom.h"

struct mt7915_patch_hdr {
	char build_date[16];
	char platform[4];
	__be32 hw_sw_ver;
	__be32 patch_ver;
	__be16 checksum;
	u16 reserved;
	struct {
		__be32 patch_ver;
		__be32 subsys;
		__be32 feature;
		__be32 n_region;
		__be32 crc;
		u32 reserved[11];
	} desc;
} __packed;

struct mt7915_patch_sec {
	__be32 type;
	__be32 offs;
	__be32 size;
	union {
		__be32 spec[13];
		struct {
			__be32 addr;
			__be32 len;
			__be32 sec_key_idx;
			__be32 align_len;
			u32 reserved[9];
		} info;
	};
} __packed;

struct mt7915_fw_trailer {
	u8 chip_id;
	u8 eco_code;
	u8 n_region;
	u8 format_ver;
	u8 format_flag;
	u8 reserved[2];
	char fw_ver[10];
	char build_date[15];
	u32 crc;
} __packed;

struct mt7915_fw_region {
	__le32 decomp_crc;
	__le32 decomp_len;
	__le32 decomp_blk_sz;
	u8 reserved[4];
	__le32 addr;
	__le32 len;
	u8 feature_set;
	u8 reserved1[15];
} __packed;

#define MCU_PATCH_ADDRESS		0x200000

#define FW_FEATURE_SET_ENCRYPT		BIT(0)
#define FW_FEATURE_SET_KEY_IDX		GENMASK(2, 1)
#define FW_FEATURE_OVERRIDE_ADDR	BIT(5)

#define DL_MODE_ENCRYPT			BIT(0)
#define DL_MODE_KEY_IDX			GENMASK(2, 1)
#define DL_MODE_RESET_SEC_IV		BIT(3)
#define DL_MODE_WORKING_PDA_CR4		BIT(4)
#define DL_MODE_NEED_RSP		BIT(31)

#define FW_START_OVERRIDE		BIT(0)
#define FW_START_WORKING_PDA_CR4	BIT(2)

#define PATCH_SEC_TYPE_MASK		GENMASK(15, 0)
#define PATCH_SEC_TYPE_INFO		0x2

#define to_wcid_lo(id)			FIELD_GET(GENMASK(7, 0), (u16)id)
#define to_wcid_hi(id)			FIELD_GET(GENMASK(9, 8), (u16)id)

#define HE_PHY(p, c)			u8_get_bits(c, IEEE80211_HE_PHY_##p)
#define HE_MAC(m, c)			u8_get_bits(c, IEEE80211_HE_MAC_##m)

static enum mt7915_cipher_type
mt7915_mcu_get_cipher(int cipher)
{
	switch (cipher) {
	case WLAN_CIPHER_SUITE_WEP40:
		return MT_CIPHER_WEP40;
	case WLAN_CIPHER_SUITE_WEP104:
		return MT_CIPHER_WEP104;
	case WLAN_CIPHER_SUITE_TKIP:
		return MT_CIPHER_TKIP;
	case WLAN_CIPHER_SUITE_AES_CMAC:
		return MT_CIPHER_BIP_CMAC_128;
	case WLAN_CIPHER_SUITE_CCMP:
		return MT_CIPHER_AES_CCMP;
	case WLAN_CIPHER_SUITE_CCMP_256:
		return MT_CIPHER_CCMP_256;
	case WLAN_CIPHER_SUITE_GCMP:
		return MT_CIPHER_GCMP;
	case WLAN_CIPHER_SUITE_GCMP_256:
		return MT_CIPHER_GCMP_256;
	case WLAN_CIPHER_SUITE_SMS4:
		return MT_CIPHER_WAPI;
	default:
		return MT_CIPHER_NONE;
	}
}

static u8 mt7915_mcu_chan_bw(struct cfg80211_chan_def *chandef)
{
	static const u8 width_to_bw[] = {
		[NL80211_CHAN_WIDTH_40] = CMD_CBW_40MHZ,
		[NL80211_CHAN_WIDTH_80] = CMD_CBW_80MHZ,
		[NL80211_CHAN_WIDTH_80P80] = CMD_CBW_8080MHZ,
		[NL80211_CHAN_WIDTH_160] = CMD_CBW_160MHZ,
		[NL80211_CHAN_WIDTH_5] = CMD_CBW_5MHZ,
		[NL80211_CHAN_WIDTH_10] = CMD_CBW_10MHZ,
		[NL80211_CHAN_WIDTH_20] = CMD_CBW_20MHZ,
		[NL80211_CHAN_WIDTH_20_NOHT] = CMD_CBW_20MHZ,
	};

	if (chandef->width >= ARRAY_SIZE(width_to_bw))
		return 0;

	return width_to_bw[chandef->width];
}

static const struct ieee80211_sta_he_cap *
mt7915_get_he_phy_cap(struct mt7915_phy *phy, struct ieee80211_vif *vif)
{
	struct ieee80211_supported_band *sband;
	enum nl80211_band band;

	band = phy->mt76->chandef.chan->band;
	sband = phy->mt76->hw->wiphy->bands[band];

	return ieee80211_get_he_iftype_cap(sband, vif->type);
}

static u8
mt7915_get_phy_mode(struct mt7915_dev *dev, struct ieee80211_vif *vif,
		    enum nl80211_band band, struct ieee80211_sta *sta)
{
	struct ieee80211_sta_ht_cap *ht_cap;
	struct ieee80211_sta_vht_cap *vht_cap;
	const struct ieee80211_sta_he_cap *he_cap;
	u8 mode = 0;

	if (sta) {
		ht_cap = &sta->ht_cap;
		vht_cap = &sta->vht_cap;
		he_cap = &sta->he_cap;
	} else {
		struct ieee80211_supported_band *sband;
		struct mt7915_phy *phy;
		struct mt7915_vif *mvif;

		mvif = (struct mt7915_vif *)vif->drv_priv;
		phy = mvif->band_idx ? mt7915_ext_phy(dev) : &dev->phy;
		sband = phy->mt76->hw->wiphy->bands[band];

		ht_cap = &sband->ht_cap;
		vht_cap = &sband->vht_cap;
		he_cap = ieee80211_get_he_iftype_cap(sband, vif->type);
	}

	if (band == NL80211_BAND_2GHZ) {
		mode |= PHY_MODE_B | PHY_MODE_G;

		if (ht_cap->ht_supported)
			mode |= PHY_MODE_GN;

		if (he_cap->has_he)
			mode |= PHY_MODE_AX_24G;
	} else if (band == NL80211_BAND_5GHZ) {
		mode |= PHY_MODE_A;

		if (ht_cap->ht_supported)
			mode |= PHY_MODE_AN;

		if (vht_cap->vht_supported)
			mode |= PHY_MODE_AC;

		if (he_cap->has_he)
			mode |= PHY_MODE_AX_5G;
	}

	return mode;
}

static u8
mt7915_mcu_get_sta_nss(u16 mcs_map)
{
	u8 nss;

	for (nss = 8; nss > 0; nss--) {
		u8 nss_mcs = (mcs_map >> (2 * (nss - 1))) & 3;

		if (nss_mcs != IEEE80211_VHT_MCS_NOT_SUPPORTED)
			break;
	}

	return nss - 1;
}

static int
mt7915_mcu_parse_response(struct mt76_dev *mdev, int cmd,
			  struct sk_buff *skb, int seq)
{
	struct mt7915_mcu_rxd *rxd;
	int ret = 0;

	if (!skb) {
		dev_err(mdev->dev, "Message %d (seq %d) timeout\n",
			cmd, seq);
		return -ETIMEDOUT;
	}

	rxd = (struct mt7915_mcu_rxd *)skb->data;
	if (seq != rxd->seq)
		return -EAGAIN;

	if (cmd == MCU_CMD(PATCH_SEM_CONTROL)) {
		skb_pull(skb, sizeof(*rxd) - 4);
		ret = *skb->data;
	} else if (cmd == MCU_EXT_CMD(THERMAL_CTRL)) {
		skb_pull(skb, sizeof(*rxd) + 4);
		ret = le32_to_cpu(*(__le32 *)skb->data);
	} else {
		skb_pull(skb, sizeof(struct mt7915_mcu_rxd));
	}

	return ret;
}

static int
mt7915_mcu_send_message(struct mt76_dev *mdev, struct sk_buff *skb,
			int cmd, int *wait_seq)
{
	struct mt7915_dev *dev = container_of(mdev, struct mt7915_dev, mt76);
	struct mt7915_mcu_txd *mcu_txd;
<<<<<<< HEAD
	u8 seq, pkt_fmt, qidx;
	enum mt76_mcuq_id qid;
=======
	enum mt76_txq_id txq;
>>>>>>> d2bf7959
	__le32 *txd;
	u32 val;
	u8 seq;

	/* TODO: make dynamic based on msg type */
	mdev->mcu.timeout = 20 * HZ;

	seq = ++dev->mt76.mcu.msg_seq & 0xf;
	if (!seq)
		seq = ++dev->mt76.mcu.msg_seq & 0xf;

<<<<<<< HEAD
	if (cmd == -MCU_CMD_FW_SCATTER) {
		qid = MT_MCUQ_FWDL;
=======
	if (cmd == MCU_CMD(FW_SCATTER)) {
		txq = MT_MCUQ_FWDL;
>>>>>>> d2bf7959
		goto exit;
	}

	mcu_txd = (struct mt7915_mcu_txd *)skb_push(skb, sizeof(*mcu_txd));
<<<<<<< HEAD

	if (test_bit(MT76_STATE_MCU_RUNNING, &dev->mphy.state)) {
		qid = MT_MCUQ_WA;
		qidx = MT_TX_MCU_PORT_RX_Q0;
		pkt_fmt = MT_TX_TYPE_CMD;
	} else {
		qid = MT_MCUQ_WM;
		qidx = MT_TX_MCU_PORT_RX_Q0;
		pkt_fmt = MT_TX_TYPE_CMD;
	}
=======
	if (test_bit(MT76_STATE_MCU_RUNNING, &dev->mphy.state))
		txq = MT_MCUQ_WA;
	else
		txq = MT_MCUQ_WM;
>>>>>>> d2bf7959

	txd = mcu_txd->txd;

	val = FIELD_PREP(MT_TXD0_TX_BYTES, skb->len) |
	      FIELD_PREP(MT_TXD0_PKT_FMT, MT_TX_TYPE_CMD) |
	      FIELD_PREP(MT_TXD0_Q_IDX, MT_TX_MCU_PORT_RX_Q0);
	txd[0] = cpu_to_le32(val);

	val = MT_TXD1_LONG_FORMAT |
	      FIELD_PREP(MT_TXD1_HDR_FORMAT, MT_HDR_FORMAT_CMD);
	txd[1] = cpu_to_le32(val);

	mcu_txd->len = cpu_to_le16(skb->len - sizeof(mcu_txd->txd));
	mcu_txd->pq_id = cpu_to_le16(MCU_PQ_ID(MT_TX_PORT_IDX_MCU,
					       MT_TX_MCU_PORT_RX_Q0));
	mcu_txd->pkt_type = MCU_PKT_ID;
	mcu_txd->seq = seq;

	mcu_txd->cid = FIELD_GET(__MCU_CMD_FIELD_ID, cmd);
	mcu_txd->set_query = MCU_Q_NA;
	mcu_txd->ext_cid = FIELD_GET(__MCU_CMD_FIELD_EXT_ID, cmd);
	if (mcu_txd->ext_cid) {
		mcu_txd->ext_cid_ack = 1;

		/* do not use Q_SET for efuse */
		if (cmd & __MCU_CMD_FIELD_QUERY)
			mcu_txd->set_query = MCU_Q_QUERY;
		else
			mcu_txd->set_query = MCU_Q_SET;
	}

	if (cmd & __MCU_CMD_FIELD_WA)
		mcu_txd->s2d_index = MCU_S2D_H2C;
	else
		mcu_txd->s2d_index = MCU_S2D_H2N;

exit:
	if (wait_seq)
		*wait_seq = seq;

	return mt76_tx_queue_skb_raw(dev, mdev->q_mcu[qid], skb, 0);
}

static void
mt7915_mcu_wa_cmd(struct mt7915_dev *dev, int cmd, u32 a1, u32 a2, u32 a3)
{
	struct {
		__le32 args[3];
	} req = {
		.args = {
			cpu_to_le32(a1),
			cpu_to_le32(a2),
			cpu_to_le32(a3),
		},
	};

	mt76_mcu_send_msg(&dev->mt76, cmd, &req, sizeof(req), true);
}

static void
mt7915_mcu_csa_finish(void *priv, u8 *mac, struct ieee80211_vif *vif)
{
	if (vif->csa_active)
		ieee80211_csa_finish(vif);
}

static void
mt7915_mcu_rx_radar_detected(struct mt7915_dev *dev, struct sk_buff *skb)
{
	struct mt76_phy *mphy = &dev->mt76.phy;
	struct mt7915_mcu_rdd_report *r;

	r = (struct mt7915_mcu_rdd_report *)skb->data;

	if (r->idx && dev->mt76.phy2)
		mphy = dev->mt76.phy2;

	ieee80211_radar_detected(mphy->hw);
	dev->hw_pattern++;
}

static void
mt7915_mcu_tx_rate_parse(struct mt76_phy *mphy, struct mt7915_mcu_ra_info *ra,
			 struct rate_info *rate, u16 r)
{
	struct ieee80211_supported_band *sband;
	u16 ru_idx = le16_to_cpu(ra->ru_idx);
	u16 flags = 0;

	rate->mcs = FIELD_GET(MT_RA_RATE_MCS, r);
	rate->nss = FIELD_GET(MT_RA_RATE_NSS, r) + 1;

	switch (FIELD_GET(MT_RA_RATE_TX_MODE, r)) {
	case MT_PHY_TYPE_CCK:
	case MT_PHY_TYPE_OFDM:
		if (mphy->chandef.chan->band == NL80211_BAND_5GHZ)
			sband = &mphy->sband_5g.sband;
		else
			sband = &mphy->sband_2g.sband;

		rate->legacy = sband->bitrates[rate->mcs].bitrate;
		break;
	case MT_PHY_TYPE_HT:
	case MT_PHY_TYPE_HT_GF:
		rate->mcs += (rate->nss - 1) * 8;
		flags |= RATE_INFO_FLAGS_MCS;

		if (ra->gi)
			flags |= RATE_INFO_FLAGS_SHORT_GI;
		break;
	case MT_PHY_TYPE_VHT:
		flags |= RATE_INFO_FLAGS_VHT_MCS;

		if (ra->gi)
			flags |= RATE_INFO_FLAGS_SHORT_GI;
		break;
	case MT_PHY_TYPE_HE_SU:
	case MT_PHY_TYPE_HE_EXT_SU:
	case MT_PHY_TYPE_HE_TB:
	case MT_PHY_TYPE_HE_MU:
		rate->he_gi = ra->gi;
		rate->he_dcm = FIELD_GET(MT_RA_RATE_DCM_EN, r);

		flags |= RATE_INFO_FLAGS_HE_MCS;
		break;
	default:
		break;
	}
	rate->flags = flags;

	if (ru_idx) {
		switch (ru_idx) {
		case 1 ... 2:
			rate->he_ru_alloc = NL80211_RATE_INFO_HE_RU_ALLOC_996;
			break;
		case 3 ... 6:
			rate->he_ru_alloc = NL80211_RATE_INFO_HE_RU_ALLOC_484;
			break;
		case 7 ... 14:
			rate->he_ru_alloc = NL80211_RATE_INFO_HE_RU_ALLOC_242;
			break;
		default:
			rate->he_ru_alloc = NL80211_RATE_INFO_HE_RU_ALLOC_106;
			break;
		}
		rate->bw = RATE_INFO_BW_HE_RU;
	} else {
		u8 bw = mt7915_mcu_chan_bw(&mphy->chandef) -
			FIELD_GET(MT_RA_RATE_BW, r);

		switch (bw) {
		case IEEE80211_STA_RX_BW_160:
			rate->bw = RATE_INFO_BW_160;
			break;
		case IEEE80211_STA_RX_BW_80:
			rate->bw = RATE_INFO_BW_80;
			break;
		case IEEE80211_STA_RX_BW_40:
			rate->bw = RATE_INFO_BW_40;
			break;
		default:
			rate->bw = RATE_INFO_BW_20;
			break;
		}
	}
}

static void
mt7915_mcu_tx_rate_report(struct mt7915_dev *dev, struct sk_buff *skb)
{
	struct mt7915_mcu_ra_info *ra = (struct mt7915_mcu_ra_info *)skb->data;
	struct rate_info rate = {}, prob_rate = {};
	u16 probe = le16_to_cpu(ra->prob_up_rate);
	u16 attempts = le16_to_cpu(ra->attempts);
	u16 curr = le16_to_cpu(ra->curr_rate);
	u16 wcidx = le16_to_cpu(ra->wlan_idx);
	struct mt76_phy *mphy = &dev->mphy;
	struct mt7915_sta_stats *stats;
	struct mt7915_sta *msta;
	struct mt76_wcid *wcid;

	if (wcidx >= MT76_N_WCIDS)
		return;

	wcid = rcu_dereference(dev->mt76.wcid[wcidx]);
	if (!wcid)
		return;

	msta = container_of(wcid, struct mt7915_sta, wcid);
	stats = &msta->stats;

	if (msta->wcid.ext_phy && dev->mt76.phy2)
		mphy = dev->mt76.phy2;

	/* current rate */
	mt7915_mcu_tx_rate_parse(mphy, ra, &rate, curr);
	stats->tx_rate = rate;

	/* probing rate */
	mt7915_mcu_tx_rate_parse(mphy, ra, &prob_rate, probe);
	stats->prob_rate = prob_rate;

	if (attempts) {
		u16 success = le16_to_cpu(ra->success);

		stats->per = 1000 * (attempts - success) / attempts;
	}
}

static void
mt7915_mcu_rx_log_message(struct mt7915_dev *dev, struct sk_buff *skb)
{
	struct mt7915_mcu_rxd *rxd = (struct mt7915_mcu_rxd *)skb->data;
	const char *data = (char *)&rxd[1];
	const char *type;

	switch (rxd->s2d_index) {
	case 0:
		type = "WM";
		break;
	case 2:
		type = "WA";
		break;
	default:
		type = "unknown";
		break;
	}

	wiphy_info(mt76_hw(dev)->wiphy, "%s: %s", type, data);
}

static void
mt7915_mcu_rx_ext_event(struct mt7915_dev *dev, struct sk_buff *skb)
{
	struct mt7915_mcu_rxd *rxd = (struct mt7915_mcu_rxd *)skb->data;

	switch (rxd->ext_eid) {
	case MCU_EXT_EVENT_RDD_REPORT:
		mt7915_mcu_rx_radar_detected(dev, skb);
		break;
	case MCU_EXT_EVENT_CSA_NOTIFY:
		ieee80211_iterate_active_interfaces_atomic(dev->mt76.hw,
				IEEE80211_IFACE_ITER_RESUME_ALL,
				mt7915_mcu_csa_finish, dev);
		break;
	case MCU_EXT_EVENT_RATE_REPORT:
		mt7915_mcu_tx_rate_report(dev, skb);
		break;
	case MCU_EXT_EVENT_FW_LOG_2_HOST:
		mt7915_mcu_rx_log_message(dev, skb);
		break;
	default:
		break;
	}
}

static void
mt7915_mcu_rx_unsolicited_event(struct mt7915_dev *dev, struct sk_buff *skb)
{
	struct mt7915_mcu_rxd *rxd = (struct mt7915_mcu_rxd *)skb->data;

	switch (rxd->eid) {
	case MCU_EVENT_EXT:
		mt7915_mcu_rx_ext_event(dev, skb);
		break;
	default:
		break;
	}
	dev_kfree_skb(skb);
}

void mt7915_mcu_rx_event(struct mt7915_dev *dev, struct sk_buff *skb)
{
	struct mt7915_mcu_rxd *rxd = (struct mt7915_mcu_rxd *)skb->data;

	if (rxd->ext_eid == MCU_EXT_EVENT_THERMAL_PROTECT ||
	    rxd->ext_eid == MCU_EXT_EVENT_FW_LOG_2_HOST ||
	    rxd->ext_eid == MCU_EXT_EVENT_ASSERT_DUMP ||
	    rxd->ext_eid == MCU_EXT_EVENT_PS_SYNC ||
	    rxd->ext_eid == MCU_EXT_EVENT_RATE_REPORT ||
	    !rxd->seq)
		mt7915_mcu_rx_unsolicited_event(dev, skb);
	else
		mt76_mcu_rx_event(&dev->mt76, skb);
}

static struct sk_buff *
mt7915_mcu_alloc_sta_req(struct mt7915_dev *dev, struct mt7915_vif *mvif,
			 struct mt7915_sta *msta, int len)
{
	struct sta_req_hdr hdr = {
		.bss_idx = mvif->idx,
		.wlan_idx_lo = msta ? to_wcid_lo(msta->wcid.idx) : 0,
		.wlan_idx_hi = msta ? to_wcid_hi(msta->wcid.idx) : 0,
		.muar_idx = msta ? mvif->omac_idx : 0,
		.is_tlv_append = 1,
	};
	struct sk_buff *skb;

	skb = mt76_mcu_msg_alloc(&dev->mt76, NULL, len);
	if (!skb)
		return ERR_PTR(-ENOMEM);

	skb_put_data(skb, &hdr, sizeof(hdr));

	return skb;
}

static struct wtbl_req_hdr *
mt7915_mcu_alloc_wtbl_req(struct mt7915_dev *dev, struct mt7915_sta *msta,
			  int cmd, void *sta_wtbl, struct sk_buff **skb)
{
	struct tlv *sta_hdr = sta_wtbl;
	struct wtbl_req_hdr hdr = {
		.wlan_idx_lo = to_wcid_lo(msta->wcid.idx),
		.wlan_idx_hi = to_wcid_hi(msta->wcid.idx),
		.operation = cmd,
	};
	struct sk_buff *nskb = *skb;

	if (!nskb) {
		nskb = mt76_mcu_msg_alloc(&dev->mt76, NULL,
					  MT7915_WTBL_UPDATE_BA_SIZE);
		if (!nskb)
			return ERR_PTR(-ENOMEM);

		*skb = nskb;
	}

	if (sta_hdr)
		sta_hdr->len = cpu_to_le16(sizeof(hdr));

	return skb_put_data(nskb, &hdr, sizeof(hdr));
}

static struct tlv *
mt7915_mcu_add_nested_tlv(struct sk_buff *skb, int tag, int len,
			  void *sta_ntlv, void *sta_wtbl)
{
	struct sta_ntlv_hdr *ntlv_hdr = sta_ntlv;
	struct tlv *sta_hdr = sta_wtbl;
	struct tlv *ptlv, tlv = {
		.tag = cpu_to_le16(tag),
		.len = cpu_to_le16(len),
	};
	u16 ntlv;

	ptlv = skb_put(skb, len);
	memcpy(ptlv, &tlv, sizeof(tlv));

	ntlv = le16_to_cpu(ntlv_hdr->tlv_num);
	ntlv_hdr->tlv_num = cpu_to_le16(ntlv + 1);

	if (sta_hdr) {
		u16 size = le16_to_cpu(sta_hdr->len);

		sta_hdr->len = cpu_to_le16(size + len);
	}

	return ptlv;
}

static struct tlv *
mt7915_mcu_add_tlv(struct sk_buff *skb, int tag, int len)
{
	return mt7915_mcu_add_nested_tlv(skb, tag, len, skb->data, NULL);
}

static struct tlv *
mt7915_mcu_add_nested_subtlv(struct sk_buff *skb, int sub_tag, int sub_len,
			     __le16 *sub_ntlv, __le16 *len)
{
	struct tlv *ptlv, tlv = {
		.tag = cpu_to_le16(sub_tag),
		.len = cpu_to_le16(sub_len),
	};

	ptlv = skb_put(skb, sub_len);
	memcpy(ptlv, &tlv, sizeof(tlv));

	le16_add_cpu(sub_ntlv, 1);
	le16_add_cpu(len, sub_len);

	return ptlv;
}

/** bss info **/
static int
mt7915_mcu_bss_basic_tlv(struct sk_buff *skb, struct ieee80211_vif *vif,
			 struct mt7915_phy *phy, bool enable)
{
	struct mt7915_vif *mvif = (struct mt7915_vif *)vif->drv_priv;
	struct cfg80211_chan_def *chandef = &phy->mt76->chandef;
	enum nl80211_band band = chandef->chan->band;
	struct bss_info_basic *bss;
	u16 wlan_idx = mvif->sta.wcid.idx;
	u32 type = NETWORK_INFRA;
	struct tlv *tlv;

	tlv = mt7915_mcu_add_tlv(skb, BSS_INFO_BASIC, sizeof(*bss));

	switch (vif->type) {
	case NL80211_IFTYPE_MESH_POINT:
	case NL80211_IFTYPE_AP:
	case NL80211_IFTYPE_MONITOR:
		break;
	case NL80211_IFTYPE_STATION:
		/* TODO: enable BSS_INFO_UAPSD & BSS_INFO_PM */
		if (enable) {
			struct ieee80211_sta *sta;
			struct mt7915_sta *msta;

			rcu_read_lock();
			sta = ieee80211_find_sta(vif, vif->bss_conf.bssid);
			if (!sta) {
				rcu_read_unlock();
				return -EINVAL;
			}

			msta = (struct mt7915_sta *)sta->drv_priv;
			wlan_idx = msta->wcid.idx;
			rcu_read_unlock();
		}
		break;
	case NL80211_IFTYPE_ADHOC:
		type = NETWORK_IBSS;
		break;
	default:
		WARN_ON(1);
		break;
	}

	bss = (struct bss_info_basic *)tlv;
	bss->network_type = cpu_to_le32(type);
	bss->bmc_wcid_lo = to_wcid_lo(wlan_idx);
	bss->bmc_wcid_hi = to_wcid_hi(wlan_idx);
	bss->wmm_idx = mvif->wmm_idx;
	bss->active = enable;

	if (vif->type != NL80211_IFTYPE_MONITOR) {
		memcpy(bss->bssid, vif->bss_conf.bssid, ETH_ALEN);
		bss->bcn_interval = cpu_to_le16(vif->bss_conf.beacon_int);
		bss->dtim_period = vif->bss_conf.dtim_period;
		bss->phy_mode = mt7915_get_phy_mode(phy->dev, vif, band, NULL);
	} else {
		memcpy(bss->bssid, phy->mt76->macaddr, ETH_ALEN);
	}

	return 0;
}

static void
mt7915_mcu_bss_omac_tlv(struct sk_buff *skb, struct ieee80211_vif *vif)
{
	struct mt7915_vif *mvif = (struct mt7915_vif *)vif->drv_priv;
	struct bss_info_omac *omac;
	struct tlv *tlv;
	u32 type = 0;
	u8 idx;

	tlv = mt7915_mcu_add_tlv(skb, BSS_INFO_OMAC, sizeof(*omac));

	switch (vif->type) {
	case NL80211_IFTYPE_MONITOR:
	case NL80211_IFTYPE_MESH_POINT:
	case NL80211_IFTYPE_AP:
		type = CONNECTION_INFRA_AP;
		break;
	case NL80211_IFTYPE_STATION:
		type = CONNECTION_INFRA_STA;
		break;
	case NL80211_IFTYPE_ADHOC:
		type = CONNECTION_IBSS_ADHOC;
		break;
	default:
		WARN_ON(1);
		break;
	}

	omac = (struct bss_info_omac *)tlv;
	idx = mvif->omac_idx > EXT_BSSID_START ? HW_BSSID_0 : mvif->omac_idx;
	omac->conn_type = cpu_to_le32(type);
	omac->omac_idx = mvif->omac_idx;
	omac->band_idx = mvif->band_idx;
	omac->hw_bss_idx = idx;
}

struct mt7915_he_obss_narrow_bw_ru_data {
	bool tolerated;
};

static void mt7915_check_he_obss_narrow_bw_ru_iter(struct wiphy *wiphy,
						   struct cfg80211_bss *bss,
						   void *_data)
{
	struct mt7915_he_obss_narrow_bw_ru_data *data = _data;
	const struct element *elem;

	elem = ieee80211_bss_get_elem(bss, WLAN_EID_EXT_CAPABILITY);

	if (!elem || elem->datalen < 10 ||
	    !(elem->data[10] &
	      WLAN_EXT_CAPA10_OBSS_NARROW_BW_RU_TOLERANCE_SUPPORT))
		data->tolerated = false;
}

static bool mt7915_check_he_obss_narrow_bw_ru(struct ieee80211_hw *hw,
					      struct ieee80211_vif *vif)
{
	struct mt7915_he_obss_narrow_bw_ru_data iter_data = {
		.tolerated = true,
	};

	if (!(vif->bss_conf.chandef.chan->flags & IEEE80211_CHAN_RADAR))
		return false;

	cfg80211_bss_iter(hw->wiphy, &vif->bss_conf.chandef,
			  mt7915_check_he_obss_narrow_bw_ru_iter,
			  &iter_data);

	/*
	 * If there is at least one AP on radar channel that cannot
	 * tolerate 26-tone RU UL OFDMA transmissions using HE TB PPDU.
	 */
	return !iter_data.tolerated;
}

static void
mt7915_mcu_bss_rfch_tlv(struct sk_buff *skb, struct ieee80211_vif *vif,
			struct mt7915_phy *phy)
{
	struct cfg80211_chan_def *chandef = &phy->mt76->chandef;
	struct bss_info_rf_ch *ch;
	struct tlv *tlv;
	int freq1 = chandef->center_freq1;

	tlv = mt7915_mcu_add_tlv(skb, BSS_INFO_RF_CH, sizeof(*ch));

	ch = (struct bss_info_rf_ch *)tlv;
	ch->pri_ch = chandef->chan->hw_value;
	ch->center_ch0 = ieee80211_frequency_to_channel(freq1);
	ch->bw = mt7915_mcu_chan_bw(chandef);

	if (chandef->width == NL80211_CHAN_WIDTH_80P80) {
		int freq2 = chandef->center_freq2;

		ch->center_ch1 = ieee80211_frequency_to_channel(freq2);
	}

	if (vif->bss_conf.he_support && vif->type == NL80211_IFTYPE_STATION) {
		struct mt7915_dev *dev = phy->dev;
		struct mt76_phy *mphy = &dev->mt76.phy;
		bool ext_phy = phy != &dev->phy;

		if (ext_phy && dev->mt76.phy2)
			mphy = dev->mt76.phy2;

		ch->he_ru26_block =
			mt7915_check_he_obss_narrow_bw_ru(mphy->hw, vif);
		ch->he_all_disable = false;
	} else {
		ch->he_all_disable = true;
	}
}

static void
mt7915_mcu_bss_ra_tlv(struct sk_buff *skb, struct ieee80211_vif *vif,
		      struct mt7915_phy *phy)
{
	int max_nss = hweight8(phy->mt76->chainmask);
	struct bss_info_ra *ra;
	struct tlv *tlv;

	tlv = mt7915_mcu_add_tlv(skb, BSS_INFO_RA, sizeof(*ra));

	ra = (struct bss_info_ra *)tlv;
	ra->op_mode = vif->type == NL80211_IFTYPE_AP;
	ra->adhoc_en = vif->type == NL80211_IFTYPE_ADHOC;
	ra->short_preamble = true;
	ra->tx_streams = max_nss;
	ra->rx_streams = max_nss;
	ra->algo = 4;
	ra->train_up_rule = 2;
	ra->train_up_high_thres = 110;
	ra->train_up_rule_rssi = -70;
	ra->low_traffic_thres = 2;
	ra->phy_cap = cpu_to_le32(0xfdf);
	ra->interval = cpu_to_le32(500);
	ra->fast_interval = cpu_to_le32(100);
}

static void
mt7915_mcu_bss_he_tlv(struct sk_buff *skb, struct ieee80211_vif *vif,
		      struct mt7915_phy *phy)
{
#define DEFAULT_HE_PE_DURATION		4
#define DEFAULT_HE_DURATION_RTS_THRES	1023
	const struct ieee80211_sta_he_cap *cap;
	struct bss_info_he *he;
	struct tlv *tlv;

	cap = mt7915_get_he_phy_cap(phy, vif);

	tlv = mt7915_mcu_add_tlv(skb, BSS_INFO_HE_BASIC, sizeof(*he));

	he = (struct bss_info_he *)tlv;
	he->he_pe_duration = vif->bss_conf.htc_trig_based_pkt_ext;
	if (!he->he_pe_duration)
		he->he_pe_duration = DEFAULT_HE_PE_DURATION;

	he->he_rts_thres = cpu_to_le16(vif->bss_conf.frame_time_rts_th);
	if (!he->he_rts_thres)
		he->he_rts_thres = cpu_to_le16(DEFAULT_HE_DURATION_RTS_THRES);

	he->max_nss_mcs[CMD_HE_MCS_BW80] = cap->he_mcs_nss_supp.tx_mcs_80;
	he->max_nss_mcs[CMD_HE_MCS_BW160] = cap->he_mcs_nss_supp.tx_mcs_160;
	he->max_nss_mcs[CMD_HE_MCS_BW8080] = cap->he_mcs_nss_supp.tx_mcs_80p80;
}

static void
mt7915_mcu_bss_hw_amsdu_tlv(struct sk_buff *skb)
{
#define TXD_CMP_MAP1		GENMASK(15, 0)
#define TXD_CMP_MAP2		(GENMASK(31, 0) & ~BIT(23))
	struct bss_info_hw_amsdu *amsdu;
	struct tlv *tlv;

	tlv = mt7915_mcu_add_tlv(skb, BSS_INFO_HW_AMSDU, sizeof(*amsdu));

	amsdu = (struct bss_info_hw_amsdu *)tlv;
	amsdu->cmp_bitmap_0 = cpu_to_le32(TXD_CMP_MAP1);
	amsdu->cmp_bitmap_1 = cpu_to_le32(TXD_CMP_MAP2);
	amsdu->trig_thres = cpu_to_le16(2);
	amsdu->enable = true;
}

static void
mt7915_mcu_bss_ext_tlv(struct sk_buff *skb, struct mt7915_vif *mvif)
{
/* SIFS 20us + 512 byte beacon tranmitted by 1Mbps (3906us) */
#define BCN_TX_ESTIMATE_TIME	(4096 + 20)
	struct bss_info_ext_bss *ext;
	int ext_bss_idx, tsf_offset;
	struct tlv *tlv;

	ext_bss_idx = mvif->omac_idx - EXT_BSSID_START;
	if (ext_bss_idx < 0)
		return;

	tlv = mt7915_mcu_add_tlv(skb, BSS_INFO_EXT_BSS, sizeof(*ext));

	ext = (struct bss_info_ext_bss *)tlv;
	tsf_offset = ext_bss_idx * BCN_TX_ESTIMATE_TIME;
	ext->mbss_tsf_offset = cpu_to_le32(tsf_offset);
}

static void
mt7915_mcu_bss_bmc_tlv(struct sk_buff *skb, struct mt7915_phy *phy)
{
	struct bss_info_bmc_rate *bmc;
	struct cfg80211_chan_def *chandef = &phy->mt76->chandef;
	enum nl80211_band band = chandef->chan->band;
	struct tlv *tlv;

	tlv = mt7915_mcu_add_tlv(skb, BSS_INFO_BMC_RATE, sizeof(*bmc));

	bmc = (struct bss_info_bmc_rate *)tlv;
	if (band == NL80211_BAND_2GHZ) {
		bmc->short_preamble = true;
	} else {
		bmc->bc_trans = cpu_to_le16(0x2000);
		bmc->mc_trans = cpu_to_le16(0x2080);
	}
}

static int
mt7915_mcu_muar_config(struct mt7915_phy *phy, struct ieee80211_vif *vif,
		       bool bssid, bool enable)
{
	struct mt7915_dev *dev = phy->dev;
	struct mt7915_vif *mvif = (struct mt7915_vif *)vif->drv_priv;
	u32 idx = mvif->omac_idx - REPEATER_BSSID_START;
	u32 mask = phy->omac_mask >> 32 & ~BIT(idx);
	const u8 *addr = vif->addr;
	struct {
		u8 mode;
		u8 force_clear;
		u8 clear_bitmap[8];
		u8 entry_count;
		u8 write;
		u8 band;

		u8 index;
		u8 bssid;
		u8 addr[ETH_ALEN];
	} __packed req = {
		.mode = !!mask || enable,
		.entry_count = 1,
		.write = 1,
		.band = phy != &dev->phy,
		.index = idx * 2 + bssid,
	};

	if (bssid)
		addr = vif->bss_conf.bssid;

	if (enable)
		ether_addr_copy(req.addr, addr);

	return mt76_mcu_send_msg(&dev->mt76, MCU_EXT_CMD(MUAR_UPDATE), &req,
				 sizeof(req), true);
}

int mt7915_mcu_add_bss_info(struct mt7915_phy *phy,
			    struct ieee80211_vif *vif, int enable)
{
	struct mt7915_vif *mvif = (struct mt7915_vif *)vif->drv_priv;
	struct sk_buff *skb;

	if (mvif->omac_idx >= REPEATER_BSSID_START)
		mt7915_mcu_muar_config(phy, vif, true, enable);

	skb = mt7915_mcu_alloc_sta_req(phy->dev, mvif, NULL,
				       MT7915_BSS_UPDATE_MAX_SIZE);
	if (IS_ERR(skb))
		return PTR_ERR(skb);

	/* bss_omac must be first */
	if (enable)
		mt7915_mcu_bss_omac_tlv(skb, vif);

	mt7915_mcu_bss_basic_tlv(skb, vif, phy, enable);

	if (vif->type == NL80211_IFTYPE_MONITOR)
		goto out;

	if (enable) {
		mt7915_mcu_bss_rfch_tlv(skb, vif, phy);
		mt7915_mcu_bss_bmc_tlv(skb, phy);
		mt7915_mcu_bss_ra_tlv(skb, vif, phy);
		mt7915_mcu_bss_hw_amsdu_tlv(skb);

		if (vif->bss_conf.he_support)
			mt7915_mcu_bss_he_tlv(skb, vif, phy);

		if (mvif->omac_idx >= EXT_BSSID_START &&
		    mvif->omac_idx < REPEATER_BSSID_START)
			mt7915_mcu_bss_ext_tlv(skb, mvif);
	}
out:
	return mt76_mcu_skb_send_msg(&phy->dev->mt76, skb,
				     MCU_EXT_CMD(BSS_INFO_UPDATE), true);
}

/** starec & wtbl **/
static int
mt7915_mcu_sta_key_tlv(struct mt7915_sta *msta, struct sk_buff *skb,
		       struct ieee80211_key_conf *key, enum set_key_cmd cmd)
{
	struct mt7915_sta_key_conf *bip = &msta->bip;
	struct sta_rec_sec *sec;
	struct tlv *tlv;
	u32 len = sizeof(*sec);

	tlv = mt7915_mcu_add_tlv(skb, STA_REC_KEY_V2, sizeof(*sec));

	sec = (struct sta_rec_sec *)tlv;
	sec->add = cmd;

	if (cmd == SET_KEY) {
		struct sec_key *sec_key;
		u8 cipher;

		cipher = mt7915_mcu_get_cipher(key->cipher);
		if (cipher == MT_CIPHER_NONE)
			return -EOPNOTSUPP;

		sec_key = &sec->key[0];
		sec_key->cipher_len = sizeof(*sec_key);

		if (cipher == MT_CIPHER_BIP_CMAC_128) {
			sec_key->cipher_id = MT_CIPHER_AES_CCMP;
			sec_key->key_id = bip->keyidx;
			sec_key->key_len = 16;
			memcpy(sec_key->key, bip->key, 16);

			sec_key = &sec->key[1];
			sec_key->cipher_id = MT_CIPHER_BIP_CMAC_128;
			sec_key->cipher_len = sizeof(*sec_key);
			sec_key->key_len = 16;
			memcpy(sec_key->key, key->key, 16);

			sec->n_cipher = 2;
		} else {
			sec_key->cipher_id = cipher;
			sec_key->key_id = key->keyidx;
			sec_key->key_len = key->keylen;
			memcpy(sec_key->key, key->key, key->keylen);

			if (cipher == MT_CIPHER_TKIP) {
				/* Rx/Tx MIC keys are swapped */
				memcpy(sec_key->key + 16, key->key + 24, 8);
				memcpy(sec_key->key + 24, key->key + 16, 8);
			}

			/* store key_conf for BIP batch update */
			if (cipher == MT_CIPHER_AES_CCMP) {
				memcpy(bip->key, key->key, key->keylen);
				bip->keyidx = key->keyidx;
			}

			len -= sizeof(*sec_key);
			sec->n_cipher = 1;
		}
	} else {
		len -= sizeof(sec->key);
		sec->n_cipher = 0;
	}
	sec->len = cpu_to_le16(len);

	return 0;
}

int mt7915_mcu_add_key(struct mt7915_dev *dev, struct ieee80211_vif *vif,
		       struct mt7915_sta *msta, struct ieee80211_key_conf *key,
		       enum set_key_cmd cmd)
{
	struct mt7915_vif *mvif = (struct mt7915_vif *)vif->drv_priv;
	struct sk_buff *skb;
	int len = sizeof(struct sta_req_hdr) + sizeof(struct sta_rec_sec);
	int ret;

	skb = mt7915_mcu_alloc_sta_req(dev, mvif, msta, len);
	if (IS_ERR(skb))
		return PTR_ERR(skb);

	ret = mt7915_mcu_sta_key_tlv(msta, skb, key, cmd);
	if (ret)
		return ret;

	return mt76_mcu_skb_send_msg(&dev->mt76, skb,
				     MCU_EXT_CMD(STA_REC_UPDATE), true);
}

static void
mt7915_mcu_sta_ba_tlv(struct sk_buff *skb,
		      struct ieee80211_ampdu_params *params,
		      bool enable, bool tx)
{
	struct sta_rec_ba *ba;
	struct tlv *tlv;

	tlv = mt7915_mcu_add_tlv(skb, STA_REC_BA, sizeof(*ba));

	ba = (struct sta_rec_ba *)tlv;
	ba->ba_type = tx ? MT_BA_TYPE_ORIGINATOR : MT_BA_TYPE_RECIPIENT;
	ba->winsize = cpu_to_le16(params->buf_size);
	ba->ssn = cpu_to_le16(params->ssn);
	ba->ba_en = enable << params->tid;
	ba->amsdu = params->amsdu;
	ba->tid = params->tid;
}

static void
mt7915_mcu_wtbl_ba_tlv(struct sk_buff *skb,
		       struct ieee80211_ampdu_params *params,
		       bool enable, bool tx, void *sta_wtbl,
		       void *wtbl_tlv)
{
	struct wtbl_ba *ba;
	struct tlv *tlv;

	tlv = mt7915_mcu_add_nested_tlv(skb, WTBL_BA, sizeof(*ba),
					wtbl_tlv, sta_wtbl);

	ba = (struct wtbl_ba *)tlv;
	ba->tid = params->tid;

	if (tx) {
		ba->ba_type = MT_BA_TYPE_ORIGINATOR;
		ba->sn = enable ? cpu_to_le16(params->ssn) : 0;
		ba->ba_en = enable;
	} else {
		memcpy(ba->peer_addr, params->sta->addr, ETH_ALEN);
		ba->ba_type = MT_BA_TYPE_RECIPIENT;
		ba->rst_ba_tid = params->tid;
		ba->rst_ba_sel = RST_BA_MAC_TID_MATCH;
		ba->rst_ba_sb = 1;
	}

	if (enable && tx)
		ba->ba_winsize = cpu_to_le16(params->buf_size);
}

static int
mt7915_mcu_sta_ba(struct mt7915_dev *dev,
		  struct ieee80211_ampdu_params *params,
		  bool enable, bool tx)
{
	struct mt7915_sta *msta = (struct mt7915_sta *)params->sta->drv_priv;
	struct mt7915_vif *mvif = msta->vif;
	struct wtbl_req_hdr *wtbl_hdr;
	struct tlv *sta_wtbl;
	struct sk_buff *skb;
	int ret;

	if (enable && tx && !params->amsdu)
		msta->wcid.amsdu = false;

	skb = mt7915_mcu_alloc_sta_req(dev, mvif, msta,
				       MT7915_STA_UPDATE_MAX_SIZE);
	if (IS_ERR(skb))
		return PTR_ERR(skb);

	sta_wtbl = mt7915_mcu_add_tlv(skb, STA_REC_WTBL, sizeof(struct tlv));

	wtbl_hdr = mt7915_mcu_alloc_wtbl_req(dev, msta, WTBL_SET, sta_wtbl,
					     &skb);
	mt7915_mcu_wtbl_ba_tlv(skb, params, enable, tx, sta_wtbl, wtbl_hdr);

	ret = mt76_mcu_skb_send_msg(&dev->mt76, skb,
				    MCU_EXT_CMD(STA_REC_UPDATE), true);
	if (ret)
		return ret;

	skb = mt7915_mcu_alloc_sta_req(dev, mvif, msta,
				       MT7915_STA_UPDATE_MAX_SIZE);
	if (IS_ERR(skb))
		return PTR_ERR(skb);

	mt7915_mcu_sta_ba_tlv(skb, params, enable, tx);

	return mt76_mcu_skb_send_msg(&dev->mt76, skb,
				     MCU_EXT_CMD(STA_REC_UPDATE), true);
}

int mt7915_mcu_add_tx_ba(struct mt7915_dev *dev,
			 struct ieee80211_ampdu_params *params,
			 bool enable)
{
	return mt7915_mcu_sta_ba(dev, params, enable, true);
}

int mt7915_mcu_add_rx_ba(struct mt7915_dev *dev,
			 struct ieee80211_ampdu_params *params,
			 bool enable)
{
	return mt7915_mcu_sta_ba(dev, params, enable, false);
}

static void
mt7915_mcu_wtbl_generic_tlv(struct sk_buff *skb, struct ieee80211_vif *vif,
			    struct ieee80211_sta *sta, void *sta_wtbl,
			    void *wtbl_tlv)
{
	struct mt7915_vif *mvif = (struct mt7915_vif *)vif->drv_priv;
	struct wtbl_generic *generic;
	struct wtbl_rx *rx;
	struct tlv *tlv;

	tlv = mt7915_mcu_add_nested_tlv(skb, WTBL_GENERIC, sizeof(*generic),
					wtbl_tlv, sta_wtbl);

	generic = (struct wtbl_generic *)tlv;

	if (sta) {
		memcpy(generic->peer_addr, sta->addr, ETH_ALEN);
		generic->partial_aid = cpu_to_le16(sta->aid);
		generic->muar_idx = mvif->omac_idx;
		generic->qos = sta->wme;
	} else {
		/* use BSSID in station mode */
		if (vif->type == NL80211_IFTYPE_STATION)
			memcpy(generic->peer_addr, vif->bss_conf.bssid,
			       ETH_ALEN);
		else
			eth_broadcast_addr(generic->peer_addr);

		generic->muar_idx = 0xe;
	}

	tlv = mt7915_mcu_add_nested_tlv(skb, WTBL_RX, sizeof(*rx),
					wtbl_tlv, sta_wtbl);

	rx = (struct wtbl_rx *)tlv;
	rx->rca1 = sta ? vif->type != NL80211_IFTYPE_AP : 1;
	rx->rca2 = 1;
	rx->rv = 1;
}

static void
mt7915_mcu_sta_basic_tlv(struct sk_buff *skb, struct ieee80211_vif *vif,
			 struct ieee80211_sta *sta, bool enable)
{
#define EXTRA_INFO_VER          BIT(0)
#define EXTRA_INFO_NEW          BIT(1)
	struct sta_rec_basic *basic;
	struct tlv *tlv;

	tlv = mt7915_mcu_add_tlv(skb, STA_REC_BASIC, sizeof(*basic));

	basic = (struct sta_rec_basic *)tlv;
	basic->extra_info = cpu_to_le16(EXTRA_INFO_VER);

	if (enable) {
		basic->extra_info |= cpu_to_le16(EXTRA_INFO_NEW);
		basic->conn_state = CONN_STATE_PORT_SECURE;
	} else {
		basic->conn_state = CONN_STATE_DISCONNECT;
	}

	if (!sta) {
		basic->conn_type = cpu_to_le32(CONNECTION_INFRA_BC);
		eth_broadcast_addr(basic->peer_addr);
		return;
	}

	switch (vif->type) {
	case NL80211_IFTYPE_MESH_POINT:
	case NL80211_IFTYPE_AP:
		basic->conn_type = cpu_to_le32(CONNECTION_INFRA_STA);
		break;
	case NL80211_IFTYPE_STATION:
		basic->conn_type = cpu_to_le32(CONNECTION_INFRA_AP);
		break;
	case NL80211_IFTYPE_ADHOC:
		basic->conn_type = cpu_to_le32(CONNECTION_IBSS_ADHOC);
		break;
	default:
		WARN_ON(1);
		break;
	}

	memcpy(basic->peer_addr, sta->addr, ETH_ALEN);
	basic->aid = cpu_to_le16(sta->aid);
	basic->qos = sta->wme;
}

static void
mt7915_mcu_sta_he_tlv(struct sk_buff *skb, struct ieee80211_sta *sta)
{
	struct ieee80211_sta_he_cap *he_cap = &sta->he_cap;
	struct ieee80211_he_cap_elem *elem = &he_cap->he_cap_elem;
	struct sta_rec_he *he;
	struct tlv *tlv;
	u32 cap = 0;

	tlv = mt7915_mcu_add_tlv(skb, STA_REC_HE, sizeof(*he));

	he = (struct sta_rec_he *)tlv;

	if (elem->mac_cap_info[0] & IEEE80211_HE_MAC_CAP0_HTC_HE)
		cap |= STA_REC_HE_CAP_HTC;

	if (elem->mac_cap_info[2] & IEEE80211_HE_MAC_CAP2_BSR)
		cap |= STA_REC_HE_CAP_BSR;

	if (elem->mac_cap_info[3] & IEEE80211_HE_MAC_CAP3_OMI_CONTROL)
		cap |= STA_REC_HE_CAP_OM;

	if (elem->mac_cap_info[4] & IEEE80211_HE_MAC_CAP4_AMDSU_IN_AMPDU)
		cap |= STA_REC_HE_CAP_AMSDU_IN_AMPDU;

	if (elem->mac_cap_info[4] & IEEE80211_HE_MAC_CAP4_BQR)
		cap |= STA_REC_HE_CAP_BQR;

	if (elem->phy_cap_info[0] &
	    (IEEE80211_HE_PHY_CAP0_CHANNEL_WIDTH_SET_RU_MAPPING_IN_2G |
	     IEEE80211_HE_PHY_CAP0_CHANNEL_WIDTH_SET_RU_MAPPING_IN_5G))
		cap |= STA_REC_HE_CAP_BW20_RU242_SUPPORT;

	if (elem->phy_cap_info[1] &
	    IEEE80211_HE_PHY_CAP1_LDPC_CODING_IN_PAYLOAD)
		cap |= STA_REC_HE_CAP_LDPC;

	if (elem->phy_cap_info[1] &
	    IEEE80211_HE_PHY_CAP1_HE_LTF_AND_GI_FOR_HE_PPDUS_0_8US)
		cap |= STA_REC_HE_CAP_SU_PPDU_1LTF_8US_GI;

	if (elem->phy_cap_info[2] &
	    IEEE80211_HE_PHY_CAP2_NDP_4x_LTF_AND_3_2US)
		cap |= STA_REC_HE_CAP_NDP_4LTF_3DOT2MS_GI;

	if (elem->phy_cap_info[2] &
	    IEEE80211_HE_PHY_CAP2_STBC_TX_UNDER_80MHZ)
		cap |= STA_REC_HE_CAP_LE_EQ_80M_TX_STBC;

	if (elem->phy_cap_info[2] &
	    IEEE80211_HE_PHY_CAP2_STBC_RX_UNDER_80MHZ)
		cap |= STA_REC_HE_CAP_LE_EQ_80M_RX_STBC;

	if (elem->phy_cap_info[6] &
	    IEEE80211_HE_PHY_CAP6_PARTIAL_BW_EXT_RANGE)
		cap |= STA_REC_HE_CAP_PARTIAL_BW_EXT_RANGE;

	if (elem->phy_cap_info[7] &
	    IEEE80211_HE_PHY_CAP7_HE_SU_MU_PPDU_4XLTF_AND_08_US_GI)
		cap |= STA_REC_HE_CAP_SU_MU_PPDU_4LTF_8US_GI;

	if (elem->phy_cap_info[7] &
	    IEEE80211_HE_PHY_CAP7_STBC_TX_ABOVE_80MHZ)
		cap |= STA_REC_HE_CAP_GT_80M_TX_STBC;

	if (elem->phy_cap_info[7] &
	    IEEE80211_HE_PHY_CAP7_STBC_RX_ABOVE_80MHZ)
		cap |= STA_REC_HE_CAP_GT_80M_RX_STBC;

	if (elem->phy_cap_info[8] &
	    IEEE80211_HE_PHY_CAP8_HE_ER_SU_PPDU_4XLTF_AND_08_US_GI)
		cap |= STA_REC_HE_CAP_ER_SU_PPDU_4LTF_8US_GI;

	if (elem->phy_cap_info[8] &
	    IEEE80211_HE_PHY_CAP8_HE_ER_SU_1XLTF_AND_08_US_GI)
		cap |= STA_REC_HE_CAP_ER_SU_PPDU_1LTF_8US_GI;

	if (elem->phy_cap_info[9] &
	    IEEE80211_HE_PHY_CAP9_NON_TRIGGERED_CQI_FEEDBACK)
		cap |= STA_REC_HE_CAP_TRIG_CQI_FK;

	if (elem->phy_cap_info[9] &
	    IEEE80211_HE_PHY_CAP9_TX_1024_QAM_LESS_THAN_242_TONE_RU)
		cap |= STA_REC_HE_CAP_TX_1024QAM_UNDER_RU242;

	if (elem->phy_cap_info[9] &
	    IEEE80211_HE_PHY_CAP9_RX_1024_QAM_LESS_THAN_242_TONE_RU)
		cap |= STA_REC_HE_CAP_RX_1024QAM_UNDER_RU242;

	he->he_cap = cpu_to_le32(cap);

	switch (sta->bandwidth) {
	case IEEE80211_STA_RX_BW_160:
		if (elem->phy_cap_info[0] &
		    IEEE80211_HE_PHY_CAP0_CHANNEL_WIDTH_SET_80PLUS80_MHZ_IN_5G)
			he->max_nss_mcs[CMD_HE_MCS_BW8080] =
				he_cap->he_mcs_nss_supp.rx_mcs_80p80;

		he->max_nss_mcs[CMD_HE_MCS_BW160] =
				he_cap->he_mcs_nss_supp.rx_mcs_160;
		fallthrough;
	default:
		he->max_nss_mcs[CMD_HE_MCS_BW80] =
				he_cap->he_mcs_nss_supp.rx_mcs_80;
		break;
	}

	he->t_frame_dur =
		HE_MAC(CAP1_TF_MAC_PAD_DUR_MASK, elem->mac_cap_info[1]);
	he->max_ampdu_exp =
		HE_MAC(CAP3_MAX_AMPDU_LEN_EXP_MASK, elem->mac_cap_info[3]);

	he->bw_set =
		HE_PHY(CAP0_CHANNEL_WIDTH_SET_MASK, elem->phy_cap_info[0]);
	he->device_class =
		HE_PHY(CAP1_DEVICE_CLASS_A, elem->phy_cap_info[1]);
	he->punc_pream_rx =
		HE_PHY(CAP1_PREAMBLE_PUNC_RX_MASK, elem->phy_cap_info[1]);

	he->dcm_tx_mode =
		HE_PHY(CAP3_DCM_MAX_CONST_TX_MASK, elem->phy_cap_info[3]);
	he->dcm_tx_max_nss =
		HE_PHY(CAP3_DCM_MAX_TX_NSS_2, elem->phy_cap_info[3]);
	he->dcm_rx_mode =
		HE_PHY(CAP3_DCM_MAX_CONST_RX_MASK, elem->phy_cap_info[3]);
	he->dcm_rx_max_nss =
		HE_PHY(CAP3_DCM_MAX_RX_NSS_2, elem->phy_cap_info[3]);
	he->dcm_rx_max_nss =
		HE_PHY(CAP8_DCM_MAX_RU_MASK, elem->phy_cap_info[8]);

	he->pkt_ext = 2;
}

static void
mt7915_mcu_sta_uapsd_tlv(struct sk_buff *skb, struct ieee80211_sta *sta,
		     struct ieee80211_vif *vif)
{
	struct sta_rec_uapsd *uapsd;
	struct tlv *tlv;

	if (vif->type != NL80211_IFTYPE_AP || !sta->wme)
		return;

	tlv = mt7915_mcu_add_tlv(skb, STA_REC_APPS, sizeof(*uapsd));
	uapsd = (struct sta_rec_uapsd *)tlv;

	if (sta->uapsd_queues & IEEE80211_WMM_IE_STA_QOSINFO_AC_VO) {
		uapsd->dac_map |= BIT(3);
		uapsd->tac_map |= BIT(3);
	}
	if (sta->uapsd_queues & IEEE80211_WMM_IE_STA_QOSINFO_AC_VI) {
		uapsd->dac_map |= BIT(2);
		uapsd->tac_map |= BIT(2);
	}
	if (sta->uapsd_queues & IEEE80211_WMM_IE_STA_QOSINFO_AC_BE) {
		uapsd->dac_map |= BIT(1);
		uapsd->tac_map |= BIT(1);
	}
	if (sta->uapsd_queues & IEEE80211_WMM_IE_STA_QOSINFO_AC_BK) {
		uapsd->dac_map |= BIT(0);
		uapsd->tac_map |= BIT(0);
	}
	uapsd->max_sp = sta->max_sp;
}

static void
mt7915_mcu_sta_muru_tlv(struct sk_buff *skb, struct ieee80211_sta *sta)
{
	struct ieee80211_sta_he_cap *he_cap = &sta->he_cap;
	struct ieee80211_he_cap_elem *elem = &he_cap->he_cap_elem;
	struct sta_rec_muru *muru;
	struct tlv *tlv;

	tlv = mt7915_mcu_add_tlv(skb, STA_REC_MURU, sizeof(*muru));

	muru = (struct sta_rec_muru *)tlv;
	muru->cfg.ofdma_dl_en = true;
	muru->cfg.mimo_dl_en = true;

	muru->ofdma_dl.punc_pream_rx =
		HE_PHY(CAP1_PREAMBLE_PUNC_RX_MASK, elem->phy_cap_info[1]);
	muru->ofdma_dl.he_20m_in_40m_2g =
		HE_PHY(CAP8_20MHZ_IN_40MHZ_HE_PPDU_IN_2G, elem->phy_cap_info[8]);
	muru->ofdma_dl.he_20m_in_160m =
		HE_PHY(CAP8_20MHZ_IN_160MHZ_HE_PPDU, elem->phy_cap_info[8]);
	muru->ofdma_dl.he_80m_in_160m =
		HE_PHY(CAP8_80MHZ_IN_160MHZ_HE_PPDU, elem->phy_cap_info[8]);
	muru->ofdma_dl.lt16_sigb = 0;
	muru->ofdma_dl.rx_su_comp_sigb = 0;
	muru->ofdma_dl.rx_su_non_comp_sigb = 0;

	muru->ofdma_ul.t_frame_dur =
		HE_MAC(CAP1_TF_MAC_PAD_DUR_MASK, elem->mac_cap_info[1]);
	muru->ofdma_ul.mu_cascading =
		HE_MAC(CAP2_MU_CASCADING, elem->mac_cap_info[2]);
	muru->ofdma_ul.uo_ra =
		HE_MAC(CAP3_OFDMA_RA, elem->mac_cap_info[3]);
	muru->ofdma_ul.he_2x996_tone = 0;
	muru->ofdma_ul.rx_t_frame_11ac = 0;

	muru->mimo_dl.vht_mu_bfee =
		!!(sta->vht_cap.cap & IEEE80211_VHT_CAP_MU_BEAMFORMEE_CAPABLE);
	muru->mimo_dl.partial_bw_dl_mimo =
		HE_PHY(CAP6_PARTIAL_BANDWIDTH_DL_MUMIMO, elem->phy_cap_info[6]);

	muru->mimo_ul.full_ul_mimo =
		HE_PHY(CAP2_UL_MU_FULL_MU_MIMO, elem->phy_cap_info[2]);
	muru->mimo_ul.partial_ul_mimo =
		HE_PHY(CAP2_UL_MU_PARTIAL_MU_MIMO, elem->phy_cap_info[2]);
}

static int
mt7915_mcu_add_mu(struct mt7915_dev *dev, struct ieee80211_vif *vif,
		  struct ieee80211_sta *sta)
{
	struct mt7915_vif *mvif = (struct mt7915_vif *)vif->drv_priv;
	struct mt7915_sta *msta = (struct mt7915_sta *)sta->drv_priv;
	struct sk_buff *skb;
	int len = sizeof(struct sta_req_hdr) + sizeof(struct sta_rec_muru);

	if (!sta->vht_cap.vht_supported && !sta->he_cap.has_he)
		return 0;

	skb = mt7915_mcu_alloc_sta_req(dev, mvif, msta, len);
	if (IS_ERR(skb))
		return PTR_ERR(skb);

	/* starec muru */
	mt7915_mcu_sta_muru_tlv(skb, sta);

	return mt76_mcu_skb_send_msg(&dev->mt76, skb,
				     MCU_EXT_CMD(STA_REC_UPDATE), true);
}

static void
mt7915_mcu_sta_amsdu_tlv(struct sk_buff *skb, struct ieee80211_sta *sta)
{
	struct mt7915_sta *msta = (struct mt7915_sta *)sta->drv_priv;
	struct sta_rec_amsdu *amsdu;
	struct tlv *tlv;

	if (!sta->max_amsdu_len)
	    return;

	tlv = mt7915_mcu_add_tlv(skb, STA_REC_HW_AMSDU, sizeof(*amsdu));
	amsdu = (struct sta_rec_amsdu *)tlv;
	amsdu->max_amsdu_num = 8;
	amsdu->amsdu_en = true;
	amsdu->max_mpdu_size = sta->max_amsdu_len >=
			       IEEE80211_MAX_MPDU_LEN_VHT_7991;
	msta->wcid.amsdu = true;
}

static bool
mt7915_hw_amsdu_supported(struct ieee80211_vif *vif)
{
	switch (vif->type) {
	case NL80211_IFTYPE_AP:
	case NL80211_IFTYPE_STATION:
		return true;
	default:
		return false;
	}
}

static void
mt7915_mcu_sta_tlv(struct mt7915_dev *dev, struct sk_buff *skb,
		   struct ieee80211_sta *sta, struct ieee80211_vif *vif)
{
	struct tlv *tlv;

	/* starec ht */
	if (sta->ht_cap.ht_supported) {
		struct sta_rec_ht *ht;

		tlv = mt7915_mcu_add_tlv(skb, STA_REC_HT, sizeof(*ht));
		ht = (struct sta_rec_ht *)tlv;
		ht->ht_cap = cpu_to_le16(sta->ht_cap.cap);

		if (mt7915_hw_amsdu_supported(vif))
			mt7915_mcu_sta_amsdu_tlv(skb, sta);
	}

	/* starec vht */
	if (sta->vht_cap.vht_supported) {
		struct sta_rec_vht *vht;

		tlv = mt7915_mcu_add_tlv(skb, STA_REC_VHT, sizeof(*vht));
		vht = (struct sta_rec_vht *)tlv;
		vht->vht_cap = cpu_to_le32(sta->vht_cap.cap);
		vht->vht_rx_mcs_map = sta->vht_cap.vht_mcs.rx_mcs_map;
		vht->vht_tx_mcs_map = sta->vht_cap.vht_mcs.tx_mcs_map;
	}

	/* starec he */
	if (sta->he_cap.has_he)
		mt7915_mcu_sta_he_tlv(skb, sta);

	/* starec uapsd */
	mt7915_mcu_sta_uapsd_tlv(skb, sta, vif);
}

static void
mt7915_mcu_wtbl_smps_tlv(struct sk_buff *skb, struct ieee80211_sta *sta,
			 void *sta_wtbl, void *wtbl_tlv)
{
	struct wtbl_smps *smps;
	struct tlv *tlv;

	tlv = mt7915_mcu_add_nested_tlv(skb, WTBL_SMPS, sizeof(*smps),
					wtbl_tlv, sta_wtbl);
	smps = (struct wtbl_smps *)tlv;

	if (sta->smps_mode == IEEE80211_SMPS_DYNAMIC)
		smps->smps = true;
}

static void
mt7915_mcu_wtbl_ht_tlv(struct sk_buff *skb, struct ieee80211_sta *sta,
		       void *sta_wtbl, void *wtbl_tlv)
{
	struct wtbl_ht *ht = NULL;
	struct tlv *tlv;

	/* wtbl ht */
	if (sta->ht_cap.ht_supported) {
		tlv = mt7915_mcu_add_nested_tlv(skb, WTBL_HT, sizeof(*ht),
						wtbl_tlv, sta_wtbl);
		ht = (struct wtbl_ht *)tlv;
		ht->ldpc = !!(sta->ht_cap.cap & IEEE80211_HT_CAP_LDPC_CODING);
		ht->af = sta->ht_cap.ampdu_factor;
		ht->mm = sta->ht_cap.ampdu_density;
		ht->ht = true;
	}

	/* wtbl vht */
	if (sta->vht_cap.vht_supported) {
		struct wtbl_vht *vht;
		u8 af;

		tlv = mt7915_mcu_add_nested_tlv(skb, WTBL_VHT, sizeof(*vht),
						wtbl_tlv, sta_wtbl);
		vht = (struct wtbl_vht *)tlv;
		vht->ldpc = !!(sta->vht_cap.cap & IEEE80211_VHT_CAP_RXLDPC);
		vht->vht = true;

		af = FIELD_GET(IEEE80211_VHT_CAP_MAX_A_MPDU_LENGTH_EXPONENT_MASK,
			       sta->vht_cap.cap);
		if (ht)
			ht->af = max_t(u8, ht->af, af);
	}

	mt7915_mcu_wtbl_smps_tlv(skb, sta, sta_wtbl, wtbl_tlv);
}

static void
mt7915_mcu_wtbl_hdr_trans_tlv(struct sk_buff *skb, struct ieee80211_vif *vif,
			      struct ieee80211_sta *sta,
			      void *sta_wtbl, void *wtbl_tlv)
{
	struct mt7915_sta *msta;
	struct wtbl_hdr_trans *htr = NULL;
	struct tlv *tlv;

	tlv = mt7915_mcu_add_nested_tlv(skb, WTBL_HDR_TRANS, sizeof(*htr),
					wtbl_tlv, sta_wtbl);
	htr = (struct wtbl_hdr_trans *)tlv;
	htr->no_rx_trans = true;
	if (vif->type == NL80211_IFTYPE_STATION)
		htr->to_ds = true;
	else
		htr->from_ds = true;

	if (!sta)
		return;

	msta = (struct mt7915_sta *)sta->drv_priv;
	if (test_bit(MT_WCID_FLAG_4ADDR, &msta->wcid.flags)) {
		htr->to_ds = true;
		htr->from_ds = true;
	}
}

int mt7915_mcu_sta_update_hdr_trans(struct mt7915_dev *dev,
				    struct ieee80211_vif *vif,
				    struct ieee80211_sta *sta)
{
	struct mt7915_sta *msta = (struct mt7915_sta *)sta->drv_priv;
	struct wtbl_req_hdr *wtbl_hdr;
	struct sk_buff *skb;

	skb = mt76_mcu_msg_alloc(&dev->mt76, NULL, MT7915_WTBL_UPDATE_MAX_SIZE);
	if (!skb)
		return -ENOMEM;

	wtbl_hdr = mt7915_mcu_alloc_wtbl_req(dev, msta, WTBL_SET, NULL, &skb);
	mt7915_mcu_wtbl_hdr_trans_tlv(skb, vif, sta, NULL, wtbl_hdr);

	return mt76_mcu_skb_send_msg(&dev->mt76, skb, MCU_EXT_CMD(WTBL_UPDATE),
				     true);
}

int mt7915_mcu_add_smps(struct mt7915_dev *dev, struct ieee80211_vif *vif,
			struct ieee80211_sta *sta)
{
	struct mt7915_vif *mvif = (struct mt7915_vif *)vif->drv_priv;
	struct mt7915_sta *msta = (struct mt7915_sta *)sta->drv_priv;
	struct wtbl_req_hdr *wtbl_hdr;
	struct tlv *sta_wtbl;
	struct sk_buff *skb;

	skb = mt7915_mcu_alloc_sta_req(dev, mvif, msta,
				       MT7915_STA_UPDATE_MAX_SIZE);
	if (IS_ERR(skb))
		return PTR_ERR(skb);

	sta_wtbl = mt7915_mcu_add_tlv(skb, STA_REC_WTBL, sizeof(struct tlv));

	wtbl_hdr = mt7915_mcu_alloc_wtbl_req(dev, msta, WTBL_SET, sta_wtbl,
					     &skb);
	mt7915_mcu_wtbl_smps_tlv(skb, sta, sta_wtbl, wtbl_hdr);

	return mt76_mcu_skb_send_msg(&dev->mt76, skb,
				     MCU_EXT_CMD(STA_REC_UPDATE), true);
}

static void
mt7915_mcu_sta_sounding_rate(struct sta_rec_bf *bf)
{
	bf->bf_cap = MT_EBF;
	bf->sounding_phy = MT_PHY_TYPE_OFDM;
	bf->ndp_rate = 0;				/* mcs0 */
	bf->ndpa_rate = MT7915_CFEND_RATE_DEFAULT;	/* ofdm 24m */
	bf->rept_poll_rate = MT7915_CFEND_RATE_DEFAULT;	/* ofdm 24m */
}

static void
mt7915_mcu_sta_bfer_ht(struct ieee80211_sta *sta, struct mt7915_phy *phy,
		       struct sta_rec_bf *bf)
{
	struct ieee80211_mcs_info *mcs = &sta->ht_cap.mcs;
	u8 n = 0;

	bf->tx_mode = MT_PHY_TYPE_HT;
	bf->bf_cap = MT_IBF;

	if (mcs->tx_params & IEEE80211_HT_MCS_TX_RX_DIFF &&
	    (mcs->tx_params & IEEE80211_HT_MCS_TX_DEFINED))
		n = FIELD_GET(IEEE80211_HT_MCS_TX_MAX_STREAMS_MASK,
			      mcs->tx_params);
	else if (mcs->rx_mask[3])
		n = 3;
	else if (mcs->rx_mask[2])
		n = 2;
	else if (mcs->rx_mask[1])
		n = 1;

	bf->nr = hweight8(phy->mt76->chainmask) - 1;
	bf->nc = min_t(u8, bf->nr, n);
	bf->ibf_ncol = n;
}

static void
mt7915_mcu_sta_bfer_vht(struct ieee80211_sta *sta, struct mt7915_phy *phy,
			struct sta_rec_bf *bf, bool explicit)
{
	struct ieee80211_sta_vht_cap *pc = &sta->vht_cap;
	struct ieee80211_sta_vht_cap *vc = &phy->mt76->sband_5g.sband.vht_cap;
	u16 mcs_map = le16_to_cpu(pc->vht_mcs.rx_mcs_map);
	u8 nss_mcs = mt7915_mcu_get_sta_nss(mcs_map);
	u8 tx_ant = hweight8(phy->mt76->chainmask) - 1;

	bf->tx_mode = MT_PHY_TYPE_VHT;

	if (explicit) {
		u8 bfee_nr, bfer_nr;

		mt7915_mcu_sta_sounding_rate(bf);
		bfee_nr = FIELD_GET(IEEE80211_VHT_CAP_BEAMFORMEE_STS_MASK,
				    pc->cap);
		bfer_nr = FIELD_GET(IEEE80211_VHT_CAP_SOUNDING_DIMENSIONS_MASK,
				    vc->cap);
		bf->nr = min_t(u8, min_t(u8, bfer_nr, bfee_nr), tx_ant);
		bf->nc = min_t(u8, nss_mcs, bf->nr);
		bf->ibf_ncol = bf->nc;

		if (sta->bandwidth == IEEE80211_STA_RX_BW_160)
			bf->nr = 1;
	} else {
		bf->bf_cap = MT_IBF;
		bf->nr = tx_ant;
		bf->nc = min_t(u8, nss_mcs, bf->nr);
		bf->ibf_ncol = nss_mcs;

		if (sta->bandwidth == IEEE80211_STA_RX_BW_160)
			bf->ibf_nrow = 1;
	}
}

static void
mt7915_mcu_sta_bfer_he(struct ieee80211_sta *sta, struct ieee80211_vif *vif,
		       struct mt7915_phy *phy, struct sta_rec_bf *bf)
{
	struct ieee80211_sta_he_cap *pc = &sta->he_cap;
	struct ieee80211_he_cap_elem *pe = &pc->he_cap_elem;
	const struct ieee80211_sta_he_cap *vc = mt7915_get_he_phy_cap(phy, vif);
	const struct ieee80211_he_cap_elem *ve = &vc->he_cap_elem;
	u16 mcs_map = le16_to_cpu(pc->he_mcs_nss_supp.rx_mcs_80);
	u8 nss_mcs = mt7915_mcu_get_sta_nss(mcs_map);
	u8 bfee_nr, bfer_nr;

	bf->tx_mode = MT_PHY_TYPE_HE_SU;
	mt7915_mcu_sta_sounding_rate(bf);
	bf->trigger_su = HE_PHY(CAP6_TRIG_SU_BEAMFORMER_FB,
				pe->phy_cap_info[6]);
	bf->trigger_mu = HE_PHY(CAP6_TRIG_MU_BEAMFORMER_FB,
				pe->phy_cap_info[6]);
	bfer_nr = HE_PHY(CAP5_BEAMFORMEE_NUM_SND_DIM_UNDER_80MHZ_MASK,
			 ve->phy_cap_info[5]);
	bfee_nr = HE_PHY(CAP4_BEAMFORMEE_MAX_STS_UNDER_80MHZ_MASK,
			 pe->phy_cap_info[4]);
	bf->nr = min_t(u8, bfer_nr, bfee_nr);
	bf->nc = min_t(u8, nss_mcs, bf->nr);
	bf->ibf_ncol = bf->nc;

	if (sta->bandwidth != IEEE80211_STA_RX_BW_160)
		return;

	/* go over for 160MHz and 80p80 */
	if (pe->phy_cap_info[0] &
	    IEEE80211_HE_PHY_CAP0_CHANNEL_WIDTH_SET_160MHZ_IN_5G) {
		mcs_map = le16_to_cpu(pc->he_mcs_nss_supp.rx_mcs_160);
		nss_mcs = mt7915_mcu_get_sta_nss(mcs_map);

		bf->nc_bw160 = nss_mcs;
	}

	if (pe->phy_cap_info[0] &
	    IEEE80211_HE_PHY_CAP0_CHANNEL_WIDTH_SET_80PLUS80_MHZ_IN_5G) {
		mcs_map = le16_to_cpu(pc->he_mcs_nss_supp.rx_mcs_80p80);
		nss_mcs = mt7915_mcu_get_sta_nss(mcs_map);

		if (bf->nc_bw160)
			bf->nc_bw160 = min_t(u8, bf->nc_bw160, nss_mcs);
		else
			bf->nc_bw160 = nss_mcs;
	}

	bfer_nr = HE_PHY(CAP5_BEAMFORMEE_NUM_SND_DIM_ABOVE_80MHZ_MASK,
			 ve->phy_cap_info[5]);
	bfee_nr = HE_PHY(CAP4_BEAMFORMEE_MAX_STS_ABOVE_80MHZ_MASK,
			 pe->phy_cap_info[4]);

	bf->nr_bw160 = min_t(int, bfer_nr, bfee_nr);
}

static void
mt7915_mcu_sta_bfer_tlv(struct sk_buff *skb, struct ieee80211_sta *sta,
			struct ieee80211_vif *vif, struct mt7915_phy *phy,
			bool enable, bool explicit)
{
	int tx_ant = hweight8(phy->mt76->chainmask) - 1;
	struct sta_rec_bf *bf;
	struct tlv *tlv;
	const u8 matrix[4][4] = {
		{0, 0, 0, 0},
		{1, 1, 0, 0},	/* 2x1, 2x2, 2x3, 2x4 */
		{2, 4, 4, 0},	/* 3x1, 3x2, 3x3, 3x4 */
		{3, 5, 6, 0}	/* 4x1, 4x2, 4x3, 4x4 */
	};

#define MT_BFER_FREE		cpu_to_le16(GENMASK(15, 0))

	tlv = mt7915_mcu_add_tlv(skb, STA_REC_BF, sizeof(*bf));
	bf = (struct sta_rec_bf *)tlv;

	if (!enable) {
		bf->pfmu = MT_BFER_FREE;
		return;
	}

	/* he: eBF only, in accordance with spec
	 * vht: support eBF and iBF
	 * ht: iBF only, since mac80211 lacks of eBF support
	 */
	if (sta->he_cap.has_he && explicit)
		mt7915_mcu_sta_bfer_he(sta, vif, phy, bf);
	else if (sta->vht_cap.vht_supported)
		mt7915_mcu_sta_bfer_vht(sta, phy, bf, explicit);
	else if (sta->ht_cap.ht_supported)
		mt7915_mcu_sta_bfer_ht(sta, phy, bf);
	else
		return;

	bf->bw = sta->bandwidth;
	bf->ibf_dbw = sta->bandwidth;
	bf->ibf_nrow = tx_ant;

	if (!explicit && sta->bandwidth <= IEEE80211_STA_RX_BW_40 && !bf->nc)
		bf->ibf_timeout = 0x48;
	else
		bf->ibf_timeout = 0x18;

	if (explicit && bf->nr != tx_ant)
		bf->mem_20m = matrix[tx_ant][bf->nc];
	else
		bf->mem_20m = matrix[bf->nr][bf->nc];

	switch (sta->bandwidth) {
	case IEEE80211_STA_RX_BW_160:
	case IEEE80211_STA_RX_BW_80:
		bf->mem_total = bf->mem_20m * 2;
		break;
	case IEEE80211_STA_RX_BW_40:
		bf->mem_total = bf->mem_20m;
		break;
	case IEEE80211_STA_RX_BW_20:
	default:
		break;
	}
}

static void
mt7915_mcu_sta_bfee_tlv(struct sk_buff *skb, struct ieee80211_sta *sta,
			struct mt7915_phy *phy)
{
	int tx_ant = hweight8(phy->mt76->chainmask) - 1;
	struct sta_rec_bfee *bfee;
	struct tlv *tlv;
	u8 nr = 0;

	tlv = mt7915_mcu_add_tlv(skb, STA_REC_BFEE, sizeof(*bfee));
	bfee = (struct sta_rec_bfee *)tlv;

	if (sta->he_cap.has_he) {
		struct ieee80211_he_cap_elem *pe = &sta->he_cap.he_cap_elem;

		nr = HE_PHY(CAP5_BEAMFORMEE_NUM_SND_DIM_UNDER_80MHZ_MASK,
			    pe->phy_cap_info[5]);
	} else if (sta->vht_cap.vht_supported) {
		struct ieee80211_sta_vht_cap *pc = &sta->vht_cap;

		nr = FIELD_GET(IEEE80211_VHT_CAP_SOUNDING_DIMENSIONS_MASK,
			       pc->cap);
	}

	/* reply with identity matrix to avoid 2x2 BF negative gain */
	bfee->fb_identity_matrix = !!(nr == 1 && tx_ant == 2);
}

static int
mt7915_mcu_add_txbf(struct mt7915_dev *dev, struct ieee80211_vif *vif,
		    struct ieee80211_sta *sta, bool enable)
{
	struct mt7915_vif *mvif = (struct mt7915_vif *)vif->drv_priv;
	struct mt7915_sta *msta = (struct mt7915_sta *)sta->drv_priv;
	struct mt7915_phy *phy;
	struct sk_buff *skb;
	int r, len;
	bool ebfee = 0, ebf = 0;

	if (vif->type != NL80211_IFTYPE_STATION &&
	    vif->type != NL80211_IFTYPE_AP)
		return 0;

	phy = mvif->band_idx ? mt7915_ext_phy(dev) : &dev->phy;

	if (sta->he_cap.has_he) {
		struct ieee80211_he_cap_elem *pe;
		const struct ieee80211_he_cap_elem *ve;
		const struct ieee80211_sta_he_cap *vc;

		pe = &sta->he_cap.he_cap_elem;
		vc = mt7915_get_he_phy_cap(phy, vif);
		ve = &vc->he_cap_elem;

		ebfee = !!((HE_PHY(CAP3_SU_BEAMFORMER, pe->phy_cap_info[3]) ||
			    HE_PHY(CAP4_MU_BEAMFORMER, pe->phy_cap_info[4])) &&
			   HE_PHY(CAP4_SU_BEAMFORMEE, ve->phy_cap_info[4]));
		ebf = !!((HE_PHY(CAP3_SU_BEAMFORMER, ve->phy_cap_info[3]) ||
			  HE_PHY(CAP4_MU_BEAMFORMER, ve->phy_cap_info[4])) &&
			 HE_PHY(CAP4_SU_BEAMFORMEE, pe->phy_cap_info[4]));
	} else if (sta->vht_cap.vht_supported) {
		struct ieee80211_sta_vht_cap *pc;
		struct ieee80211_sta_vht_cap *vc;
		u32 cr, ce;

		pc = &sta->vht_cap;
		vc = &phy->mt76->sband_5g.sband.vht_cap;
		cr = IEEE80211_VHT_CAP_SU_BEAMFORMER_CAPABLE |
		     IEEE80211_VHT_CAP_MU_BEAMFORMER_CAPABLE;
		ce = IEEE80211_VHT_CAP_SU_BEAMFORMEE_CAPABLE |
		     IEEE80211_VHT_CAP_MU_BEAMFORMEE_CAPABLE;

		ebfee = !!((pc->cap & cr) && (vc->cap & ce));
		ebf = !!((vc->cap & cr) && (pc->cap & ce));
	}

	/* must keep each tag independent */

	/* starec bf */
	if (ebf || dev->ibf) {
		len = sizeof(struct sta_req_hdr) + sizeof(struct sta_rec_bf);

		skb = mt7915_mcu_alloc_sta_req(dev, mvif, msta, len);
		if (IS_ERR(skb))
			return PTR_ERR(skb);

		mt7915_mcu_sta_bfer_tlv(skb, sta, vif, phy, enable, ebf);

		r = mt76_mcu_skb_send_msg(&dev->mt76, skb,
					  MCU_EXT_CMD(STA_REC_UPDATE), true);
		if (r)
			return r;
	}

	/* starec bfee */
	if (ebfee) {
		len = sizeof(struct sta_req_hdr) + sizeof(struct sta_rec_bfee);

		skb = mt7915_mcu_alloc_sta_req(dev, mvif, msta, len);
		if (IS_ERR(skb))
			return PTR_ERR(skb);

		mt7915_mcu_sta_bfee_tlv(skb, sta, phy);

		r = mt76_mcu_skb_send_msg(&dev->mt76, skb,
					  MCU_EXT_CMD(STA_REC_UPDATE), true);
		if (r)
			return r;
	}

	return 0;
}

static void
mt7915_mcu_sta_rate_ctrl_tlv(struct sk_buff *skb, struct mt7915_dev *dev,
			     struct ieee80211_vif *vif,
			     struct ieee80211_sta *sta)
{
	struct cfg80211_chan_def *chandef = &dev->mphy.chandef;
	struct sta_rec_ra *ra;
	struct tlv *tlv;
	enum nl80211_band band = chandef->chan->band;
	u32 supp_rate = sta->supp_rates[band];
	int n_rates = hweight32(supp_rate);
	u32 cap = sta->wme ? STA_CAP_WMM : 0;
	u8 i, nss = sta->rx_nss, mcs = 0;

	tlv = mt7915_mcu_add_tlv(skb, STA_REC_RA, sizeof(*ra));

	ra = (struct sta_rec_ra *)tlv;
	ra->valid = true;
	ra->auto_rate = true;
	ra->phy_mode = mt7915_get_phy_mode(dev, vif, band, sta);
	ra->channel = chandef->chan->hw_value;
	ra->bw = sta->bandwidth;
	ra->rate_len = n_rates;
	ra->phy.bw = sta->bandwidth;

	if (n_rates) {
		if (band == NL80211_BAND_2GHZ) {
			ra->supp_mode = MODE_CCK;
			ra->supp_cck_rate = supp_rate & GENMASK(3, 0);
			ra->phy.type = MT_PHY_TYPE_CCK;

			if (n_rates > 4) {
				ra->supp_mode |= MODE_OFDM;
				ra->supp_ofdm_rate = supp_rate >> 4;
				ra->phy.type = MT_PHY_TYPE_OFDM;
			}
		} else {
			ra->supp_mode = MODE_OFDM;
			ra->supp_ofdm_rate = supp_rate;
			ra->phy.type = MT_PHY_TYPE_OFDM;
		}
	}

	if (sta->ht_cap.ht_supported) {
		for (i = 0; i < nss; i++)
			ra->ht_mcs[i] = sta->ht_cap.mcs.rx_mask[i];

		ra->supp_ht_mcs = *(__le32 *)ra->ht_mcs;
		ra->supp_mode |= MODE_HT;
		mcs = hweight32(le32_to_cpu(ra->supp_ht_mcs)) - 1;
		ra->af = sta->ht_cap.ampdu_factor;
		ra->ht_gf = !!(sta->ht_cap.cap & IEEE80211_HT_CAP_GRN_FLD);

		cap |= STA_CAP_HT;
		if (sta->ht_cap.cap & IEEE80211_HT_CAP_SGI_20)
			cap |= STA_CAP_SGI_20;
		if (sta->ht_cap.cap & IEEE80211_HT_CAP_SGI_40)
			cap |= STA_CAP_SGI_40;
		if (sta->ht_cap.cap & IEEE80211_HT_CAP_TX_STBC)
			cap |= STA_CAP_TX_STBC;
		if (sta->ht_cap.cap & IEEE80211_HT_CAP_RX_STBC)
			cap |= STA_CAP_RX_STBC;
		if (sta->ht_cap.cap & IEEE80211_HT_CAP_LDPC_CODING)
			cap |= STA_CAP_LDPC;
	}

	if (sta->vht_cap.vht_supported) {
		u16 mcs_map = le16_to_cpu(sta->vht_cap.vht_mcs.rx_mcs_map);
		u16 vht_mcs;
		u8 af, mcs_prev;

		af = FIELD_GET(IEEE80211_VHT_CAP_MAX_A_MPDU_LENGTH_EXPONENT_MASK,
			       sta->vht_cap.cap);
		ra->af = max_t(u8, ra->af, af);

		cap |= STA_CAP_VHT;
		if (sta->vht_cap.cap & IEEE80211_VHT_CAP_SHORT_GI_80)
			cap |= STA_CAP_VHT_SGI_80;
		if (sta->vht_cap.cap & IEEE80211_VHT_CAP_SHORT_GI_160)
			cap |= STA_CAP_VHT_SGI_160;
		if (sta->vht_cap.cap & IEEE80211_VHT_CAP_TXSTBC)
			cap |= STA_CAP_VHT_TX_STBC;
		if (sta->vht_cap.cap & IEEE80211_VHT_CAP_RXSTBC_1)
			cap |= STA_CAP_VHT_RX_STBC;
		if (sta->vht_cap.cap & IEEE80211_VHT_CAP_RXLDPC)
			cap |= STA_CAP_VHT_LDPC;

		ra->supp_mode |= MODE_VHT;
		for (mcs = 0, i = 0; i < nss; i++, mcs_map >>= 2) {
			switch (mcs_map & 0x3) {
			case IEEE80211_VHT_MCS_SUPPORT_0_9:
				vht_mcs = GENMASK(9, 0);
				break;
			case IEEE80211_VHT_MCS_SUPPORT_0_8:
				vht_mcs = GENMASK(8, 0);
				break;
			case IEEE80211_VHT_MCS_SUPPORT_0_7:
				vht_mcs = GENMASK(7, 0);
				break;
			default:
				vht_mcs = 0;
			}

			ra->supp_vht_mcs[i] = cpu_to_le16(vht_mcs);

			mcs_prev = hweight16(vht_mcs) - 1;
			if (mcs_prev > mcs)
				mcs = mcs_prev;

			/* only support 2ss on 160MHz */
			if (i > 1 && (ra->bw == CMD_CBW_160MHZ ||
				      ra->bw == CMD_CBW_8080MHZ))
				break;
		}
	}

	if (sta->he_cap.has_he) {
		ra->supp_mode |= MODE_HE;
		cap |= STA_CAP_HE;
	}

	ra->sta_status = cpu_to_le32(cap);

	switch (BIT(fls(ra->supp_mode) - 1)) {
	case MODE_VHT:
		ra->phy.type = MT_PHY_TYPE_VHT;
		ra->phy.mcs = mcs;
		ra->phy.nss = nss;
		ra->phy.stbc = !!(sta->vht_cap.cap & IEEE80211_VHT_CAP_TXSTBC);
		ra->phy.ldpc = !!(sta->vht_cap.cap & IEEE80211_VHT_CAP_RXLDPC);
		ra->phy.sgi =
			!!(sta->vht_cap.cap & IEEE80211_VHT_CAP_SHORT_GI_80);
		break;
	case MODE_HT:
		ra->phy.type = MT_PHY_TYPE_HT;
		ra->phy.mcs = mcs;
		ra->phy.ldpc = sta->ht_cap.cap & IEEE80211_HT_CAP_LDPC_CODING;
		ra->phy.stbc = !!(sta->ht_cap.cap & IEEE80211_HT_CAP_TX_STBC);
		ra->phy.sgi = !!(sta->ht_cap.cap & IEEE80211_HT_CAP_SGI_20);
		break;
	default:
		break;
	}
}

int mt7915_mcu_add_rate_ctrl(struct mt7915_dev *dev, struct ieee80211_vif *vif,
			     struct ieee80211_sta *sta)
{
	struct mt7915_vif *mvif = (struct mt7915_vif *)vif->drv_priv;
	struct mt7915_sta *msta = (struct mt7915_sta *)sta->drv_priv;
	struct sk_buff *skb;
	int len = sizeof(struct sta_req_hdr) + sizeof(struct sta_rec_ra);

	skb = mt7915_mcu_alloc_sta_req(dev, mvif, msta, len);
	if (IS_ERR(skb))
		return PTR_ERR(skb);

	mt7915_mcu_sta_rate_ctrl_tlv(skb, dev, vif, sta);

	return mt76_mcu_skb_send_msg(&dev->mt76, skb,
				     MCU_EXT_CMD(STA_REC_UPDATE), true);
}

int mt7915_mcu_add_sta_adv(struct mt7915_dev *dev, struct ieee80211_vif *vif,
			   struct ieee80211_sta *sta, bool enable)
{
	int ret;

	if (!sta)
		return 0;

	/* must keep the order */
	ret = mt7915_mcu_add_txbf(dev, vif, sta, enable);
	if (ret)
		return ret;

	ret = mt7915_mcu_add_mu(dev, vif, sta);
	if (ret)
		return ret;

	if (enable)
		return mt7915_mcu_add_rate_ctrl(dev, vif, sta);

	return 0;
}

int mt7915_mcu_add_sta(struct mt7915_dev *dev, struct ieee80211_vif *vif,
		       struct ieee80211_sta *sta, bool enable)
{
	struct mt7915_vif *mvif = (struct mt7915_vif *)vif->drv_priv;
	struct wtbl_req_hdr *wtbl_hdr;
	struct mt7915_sta *msta;
	struct tlv *sta_wtbl;
	struct sk_buff *skb;

	msta = sta ? (struct mt7915_sta *)sta->drv_priv : &mvif->sta;

	skb = mt7915_mcu_alloc_sta_req(dev, mvif, msta,
				       MT7915_STA_UPDATE_MAX_SIZE);
	if (IS_ERR(skb))
		return PTR_ERR(skb);

	mt7915_mcu_sta_basic_tlv(skb, vif, sta, enable);
	if (enable && sta)
		mt7915_mcu_sta_tlv(dev, skb, sta, vif);

	sta_wtbl = mt7915_mcu_add_tlv(skb, STA_REC_WTBL, sizeof(struct tlv));

	wtbl_hdr = mt7915_mcu_alloc_wtbl_req(dev, msta, WTBL_RESET_AND_SET,
					     sta_wtbl, &skb);
	if (enable) {
		mt7915_mcu_wtbl_generic_tlv(skb, vif, sta, sta_wtbl, wtbl_hdr);
		mt7915_mcu_wtbl_hdr_trans_tlv(skb, vif, sta, sta_wtbl, wtbl_hdr);
		if (sta)
			mt7915_mcu_wtbl_ht_tlv(skb, sta, sta_wtbl, wtbl_hdr);
	}

	return mt76_mcu_skb_send_msg(&dev->mt76, skb,
				     MCU_EXT_CMD(STA_REC_UPDATE), true);
}

int mt7915_mcu_set_fixed_rate(struct mt7915_dev *dev,
			      struct ieee80211_sta *sta, u32 rate)
{
	struct mt7915_sta *msta = (struct mt7915_sta *)sta->drv_priv;
	struct mt7915_vif *mvif = msta->vif;
	struct sta_rec_ra_fixed *ra;
	struct sk_buff *skb;
	struct tlv *tlv;
	int len = sizeof(struct sta_req_hdr) + sizeof(*ra);

	skb = mt7915_mcu_alloc_sta_req(dev, mvif, msta, len);
	if (IS_ERR(skb))
		return PTR_ERR(skb);

	tlv = mt7915_mcu_add_tlv(skb, STA_REC_RA_UPDATE, sizeof(*ra));
	ra = (struct sta_rec_ra_fixed *)tlv;

	if (!rate) {
		ra->field = cpu_to_le32(RATE_PARAM_AUTO);
		goto out;
	} else {
		ra->field = cpu_to_le32(RATE_PARAM_FIXED);
	}

	ra->phy.type = FIELD_GET(RATE_CFG_PHY_TYPE, rate);
	ra->phy.bw = FIELD_GET(RATE_CFG_BW, rate);
	ra->phy.nss = FIELD_GET(RATE_CFG_NSS, rate);
	ra->phy.mcs = FIELD_GET(RATE_CFG_MCS, rate);
	ra->phy.stbc = FIELD_GET(RATE_CFG_STBC, rate);

	if (ra->phy.bw)
		ra->phy.ldpc = 7;
	else
		ra->phy.ldpc = FIELD_GET(RATE_CFG_LDPC, rate) * 7;

	/* HT/VHT - SGI: 1, LGI: 0; HE - SGI: 0, MGI: 1, LGI: 2 */
	if (ra->phy.type > MT_PHY_TYPE_VHT)
		ra->phy.sgi = ra->phy.mcs * 85;
	else
		ra->phy.sgi = ra->phy.mcs * 15;

out:
	return mt76_mcu_skb_send_msg(&dev->mt76, skb,
				     MCU_EXT_CMD(STA_REC_UPDATE), true);
}

int mt7915_mcu_add_dev_info(struct mt7915_phy *phy,
			    struct ieee80211_vif *vif, bool enable)
{
	struct mt7915_dev *dev = phy->dev;
	struct mt7915_vif *mvif = (struct mt7915_vif *)vif->drv_priv;
	struct {
		struct req_hdr {
			u8 omac_idx;
			u8 dbdc_idx;
			__le16 tlv_num;
			u8 is_tlv_append;
			u8 rsv[3];
		} __packed hdr;
		struct req_tlv {
			__le16 tag;
			__le16 len;
			u8 active;
			u8 dbdc_idx;
			u8 omac_addr[ETH_ALEN];
		} __packed tlv;
	} data = {
		.hdr = {
			.omac_idx = mvif->omac_idx,
			.dbdc_idx = mvif->band_idx,
			.tlv_num = cpu_to_le16(1),
			.is_tlv_append = 1,
		},
		.tlv = {
			.tag = cpu_to_le16(DEV_INFO_ACTIVE),
			.len = cpu_to_le16(sizeof(struct req_tlv)),
			.active = enable,
			.dbdc_idx = mvif->band_idx,
		},
	};

	if (mvif->omac_idx >= REPEATER_BSSID_START)
		return mt7915_mcu_muar_config(phy, vif, false, enable);

	memcpy(data.tlv.omac_addr, vif->addr, ETH_ALEN);
	return mt76_mcu_send_msg(&dev->mt76, MCU_EXT_CMD(DEV_INFO_UPDATE),
				 &data, sizeof(data), true);
}

static void
mt7915_mcu_beacon_csa(struct sk_buff *rskb, struct sk_buff *skb,
		      struct bss_info_bcn *bcn,
		      struct ieee80211_mutable_offsets *offs)
{
	if (offs->cntdwn_counter_offs[0]) {
		struct tlv *tlv;
		struct bss_info_bcn_csa *csa;

		tlv = mt7915_mcu_add_nested_subtlv(rskb, BSS_INFO_BCN_CSA,
						   sizeof(*csa), &bcn->sub_ntlv,
						   &bcn->len);
		csa = (struct bss_info_bcn_csa *)tlv;
		csa->cnt = skb->data[offs->cntdwn_counter_offs[0]];
	}
}

static void
mt7915_mcu_beacon_cont(struct mt7915_dev *dev, struct sk_buff *rskb,
		       struct sk_buff *skb, struct bss_info_bcn *bcn,
		       struct ieee80211_mutable_offsets *offs)
{
	struct mt76_wcid *wcid = &dev->mt76.global_wcid;
	struct bss_info_bcn_cont *cont;
	struct tlv *tlv;
	u8 *buf;
	int len = sizeof(*cont) + MT_TXD_SIZE + skb->len;

	tlv = mt7915_mcu_add_nested_subtlv(rskb, BSS_INFO_BCN_CONTENT,
					   len, &bcn->sub_ntlv, &bcn->len);

	cont = (struct bss_info_bcn_cont *)tlv;
	cont->pkt_len = cpu_to_le16(MT_TXD_SIZE + skb->len);
	cont->tim_ofs = cpu_to_le16(offs->tim_offset);

	if (offs->cntdwn_counter_offs[0])
		cont->csa_ofs = cpu_to_le16(offs->cntdwn_counter_offs[0] - 4);

	buf = (u8 *)tlv + sizeof(*cont);
	mt7915_mac_write_txwi(dev, (__le32 *)buf, skb, wcid, NULL,
			      true);
	memcpy(buf + MT_TXD_SIZE, skb->data, skb->len);
}

int mt7915_mcu_add_beacon(struct ieee80211_hw *hw,
			  struct ieee80211_vif *vif, int en)
{
#define MAX_BEACON_SIZE 512
	struct mt7915_dev *dev = mt7915_hw_dev(hw);
	struct mt7915_phy *phy = mt7915_hw_phy(hw);
	struct mt7915_vif *mvif = (struct mt7915_vif *)vif->drv_priv;
	struct ieee80211_mutable_offsets offs;
	struct ieee80211_tx_info *info;
	struct sk_buff *skb, *rskb;
	struct tlv *tlv;
	struct bss_info_bcn *bcn;
	int len = MT7915_BEACON_UPDATE_SIZE + MAX_BEACON_SIZE;

	skb = ieee80211_beacon_get_template(hw, vif, &offs);
	if (!skb)
		return -EINVAL;

	if (skb->len > MAX_BEACON_SIZE - MT_TXD_SIZE) {
		dev_err(dev->mt76.dev, "Bcn size limit exceed\n");
		dev_kfree_skb(skb);
		return -EINVAL;
	}

	rskb = mt7915_mcu_alloc_sta_req(dev, mvif, NULL, len);
	if (IS_ERR(rskb)) {
		dev_kfree_skb(skb);
		return PTR_ERR(rskb);
	}

	tlv = mt7915_mcu_add_tlv(rskb, BSS_INFO_OFFLOAD, sizeof(*bcn));
	bcn = (struct bss_info_bcn *)tlv;
	bcn->enable = en;

	if (mvif->band_idx) {
		info = IEEE80211_SKB_CB(skb);
		info->hw_queue |= MT_TX_HW_QUEUE_EXT_PHY;
	}

	/* TODO: subtag - bss color count & 11v MBSSID */
	mt7915_mcu_beacon_csa(rskb, skb, bcn, &offs);
	mt7915_mcu_beacon_cont(dev, rskb, skb, bcn, &offs);
	dev_kfree_skb(skb);

	return mt76_mcu_skb_send_msg(&phy->dev->mt76, rskb,
				     MCU_EXT_CMD(BSS_INFO_UPDATE), true);
}

static int mt7915_mcu_start_firmware(struct mt7915_dev *dev, u32 addr,
				     u32 option)
{
	struct {
		__le32 option;
		__le32 addr;
	} req = {
		.option = cpu_to_le32(option),
		.addr = cpu_to_le32(addr),
	};

	return mt76_mcu_send_msg(&dev->mt76, MCU_CMD(FW_START_REQ), &req,
				 sizeof(req), true);
}

static int mt7915_mcu_restart(struct mt76_dev *dev)
{
	struct {
		u8 power_mode;
		u8 rsv[3];
	} req = {
		.power_mode = 1,
	};

	return mt76_mcu_send_msg(dev, MCU_CMD(NIC_POWER_CTRL), &req,
				 sizeof(req), false);
}

static int mt7915_mcu_patch_sem_ctrl(struct mt7915_dev *dev, bool get)
{
	struct {
		__le32 op;
	} req = {
		.op = cpu_to_le32(get ? PATCH_SEM_GET : PATCH_SEM_RELEASE),
	};

	return mt76_mcu_send_msg(&dev->mt76, MCU_CMD(PATCH_SEM_CONTROL), &req,
				 sizeof(req), true);
}

static int mt7915_mcu_start_patch(struct mt7915_dev *dev)
{
	struct {
		u8 check_crc;
		u8 reserved[3];
	} req = {
		.check_crc = 0,
	};

	return mt76_mcu_send_msg(&dev->mt76, MCU_CMD(PATCH_FINISH_REQ), &req,
				 sizeof(req), true);
}

static int mt7915_driver_own(struct mt7915_dev *dev)
{
	u32 reg = mt7915_reg_map_l1(dev, MT_TOP_LPCR_HOST_BAND0);

	mt76_wr(dev, reg, MT_TOP_LPCR_HOST_DRV_OWN);
	if (!mt76_poll_msec(dev, reg, MT_TOP_LPCR_HOST_FW_OWN,
			    0, 500)) {
		dev_err(dev->mt76.dev, "Timeout for driver own\n");
		return -EIO;
	}

	return 0;
}

static int mt7915_mcu_init_download(struct mt7915_dev *dev, u32 addr,
				    u32 len, u32 mode)
{
	struct {
		__le32 addr;
		__le32 len;
		__le32 mode;
	} req = {
		.addr = cpu_to_le32(addr),
		.len = cpu_to_le32(len),
		.mode = cpu_to_le32(mode),
	};
	int attr;

	if (req.addr == cpu_to_le32(MCU_PATCH_ADDRESS))
		attr = MCU_CMD(PATCH_START_REQ);
	else
		attr = MCU_CMD(TARGET_ADDRESS_LEN_REQ);

	return mt76_mcu_send_msg(&dev->mt76, attr, &req, sizeof(req), true);
}

static int mt7915_load_patch(struct mt7915_dev *dev)
{
	const struct mt7915_patch_hdr *hdr;
	const struct firmware *fw = NULL;
	int i, ret, sem;

	sem = mt7915_mcu_patch_sem_ctrl(dev, 1);
	switch (sem) {
	case PATCH_IS_DL:
		return 0;
	case PATCH_NOT_DL_SEM_SUCCESS:
		break;
	default:
		dev_err(dev->mt76.dev, "Failed to get patch semaphore\n");
		return -EAGAIN;
	}

	ret = request_firmware(&fw, MT7915_ROM_PATCH, dev->mt76.dev);
	if (ret)
		goto out;

	if (!fw || !fw->data || fw->size < sizeof(*hdr)) {
		dev_err(dev->mt76.dev, "Invalid firmware\n");
		ret = -EINVAL;
		goto out;
	}

	hdr = (const struct mt7915_patch_hdr *)(fw->data);

	dev_info(dev->mt76.dev, "HW/SW Version: 0x%x, Build Time: %.16s\n",
		 be32_to_cpu(hdr->hw_sw_ver), hdr->build_date);

	for (i = 0; i < be32_to_cpu(hdr->desc.n_region); i++) {
		struct mt7915_patch_sec *sec;
		const u8 *dl;
		u32 len, addr;

		sec = (struct mt7915_patch_sec *)(fw->data + sizeof(*hdr) +
						  i * sizeof(*sec));
		if ((be32_to_cpu(sec->type) & PATCH_SEC_TYPE_MASK) !=
		    PATCH_SEC_TYPE_INFO) {
			ret = -EINVAL;
			goto out;
		}

		addr = be32_to_cpu(sec->info.addr);
		len = be32_to_cpu(sec->info.len);
		dl = fw->data + be32_to_cpu(sec->offs);

		ret = mt7915_mcu_init_download(dev, addr, len,
					       DL_MODE_NEED_RSP);
		if (ret) {
			dev_err(dev->mt76.dev, "Download request failed\n");
			goto out;
		}

		ret = mt76_mcu_send_firmware(&dev->mt76, MCU_CMD(FW_SCATTER),
					     dl, len);
		if (ret) {
			dev_err(dev->mt76.dev, "Failed to send patch\n");
			goto out;
		}
	}

	ret = mt7915_mcu_start_patch(dev);
	if (ret)
		dev_err(dev->mt76.dev, "Failed to start patch\n");

out:
	sem = mt7915_mcu_patch_sem_ctrl(dev, 0);
	switch (sem) {
	case PATCH_REL_SEM_SUCCESS:
		break;
	default:
		ret = -EAGAIN;
		dev_err(dev->mt76.dev, "Failed to release patch semaphore\n");
		goto out;
	}
	release_firmware(fw);

	return ret;
}

static u32 mt7915_mcu_gen_dl_mode(u8 feature_set, bool is_wa)
{
	u32 ret = 0;

	ret |= (feature_set & FW_FEATURE_SET_ENCRYPT) ?
	       (DL_MODE_ENCRYPT | DL_MODE_RESET_SEC_IV) : 0;
	ret |= FIELD_PREP(DL_MODE_KEY_IDX,
			  FIELD_GET(FW_FEATURE_SET_KEY_IDX, feature_set));
	ret |= DL_MODE_NEED_RSP;
	ret |= is_wa ? DL_MODE_WORKING_PDA_CR4 : 0;

	return ret;
}

static int
mt7915_mcu_send_ram_firmware(struct mt7915_dev *dev,
			     const struct mt7915_fw_trailer *hdr,
			     const u8 *data, bool is_wa)
{
	int i, offset = 0;
	u32 override = 0, option = 0;

	for (i = 0; i < hdr->n_region; i++) {
		const struct mt7915_fw_region *region;
		int err;
		u32 len, addr, mode;

		region = (const struct mt7915_fw_region *)((const u8 *)hdr -
			 (hdr->n_region - i) * sizeof(*region));
		mode = mt7915_mcu_gen_dl_mode(region->feature_set, is_wa);
		len = le32_to_cpu(region->len);
		addr = le32_to_cpu(region->addr);

		if (region->feature_set & FW_FEATURE_OVERRIDE_ADDR)
			override = addr;

		err = mt7915_mcu_init_download(dev, addr, len, mode);
		if (err) {
			dev_err(dev->mt76.dev, "Download request failed\n");
			return err;
		}

		err = mt76_mcu_send_firmware(&dev->mt76, MCU_CMD(FW_SCATTER),
					     data + offset, len);
		if (err) {
			dev_err(dev->mt76.dev, "Failed to send firmware.\n");
			return err;
		}

		offset += len;
	}

	if (override)
		option |= FW_START_OVERRIDE;

	if (is_wa)
		option |= FW_START_WORKING_PDA_CR4;

	return mt7915_mcu_start_firmware(dev, override, option);
}

static int mt7915_load_ram(struct mt7915_dev *dev)
{
	const struct mt7915_fw_trailer *hdr;
	const struct firmware *fw;
	int ret;

	ret = request_firmware(&fw, MT7915_FIRMWARE_WM, dev->mt76.dev);
	if (ret)
		return ret;

	if (!fw || !fw->data || fw->size < sizeof(*hdr)) {
		dev_err(dev->mt76.dev, "Invalid firmware\n");
		ret = -EINVAL;
		goto out;
	}

	hdr = (const struct mt7915_fw_trailer *)(fw->data + fw->size -
					sizeof(*hdr));

	dev_info(dev->mt76.dev, "WM Firmware Version: %.10s, Build Time: %.15s\n",
		 hdr->fw_ver, hdr->build_date);

	ret = mt7915_mcu_send_ram_firmware(dev, hdr, fw->data, false);
	if (ret) {
		dev_err(dev->mt76.dev, "Failed to start WM firmware\n");
		goto out;
	}

	release_firmware(fw);

	ret = request_firmware(&fw, MT7915_FIRMWARE_WA, dev->mt76.dev);
	if (ret)
		return ret;

	if (!fw || !fw->data || fw->size < sizeof(*hdr)) {
		dev_err(dev->mt76.dev, "Invalid firmware\n");
		ret = -EINVAL;
		goto out;
	}

	hdr = (const struct mt7915_fw_trailer *)(fw->data + fw->size -
					sizeof(*hdr));

	dev_info(dev->mt76.dev, "WA Firmware Version: %.10s, Build Time: %.15s\n",
		 hdr->fw_ver, hdr->build_date);

	ret = mt7915_mcu_send_ram_firmware(dev, hdr, fw->data, true);
	if (ret) {
		dev_err(dev->mt76.dev, "Failed to start WA firmware\n");
		goto out;
	}

	snprintf(dev->mt76.hw->wiphy->fw_version,
		 sizeof(dev->mt76.hw->wiphy->fw_version),
		 "%.10s-%.15s", hdr->fw_ver, hdr->build_date);

out:
	release_firmware(fw);

	return ret;
}

static int mt7915_load_firmware(struct mt7915_dev *dev)
{
	int ret;
	u32 val, reg = mt7915_reg_map_l1(dev, MT_TOP_MISC);

	val = FIELD_PREP(MT_TOP_MISC_FW_STATE, FW_STATE_FW_DOWNLOAD);

	if (!mt76_poll_msec(dev, reg, MT_TOP_MISC_FW_STATE, val, 1000)) {
		/* restart firmware once */
		__mt76_mcu_restart(&dev->mt76);
		if (!mt76_poll_msec(dev, reg, MT_TOP_MISC_FW_STATE,
				    val, 1000)) {
			dev_err(dev->mt76.dev,
				"Firmware is not ready for download\n");
			return -EIO;
		}
	}

	ret = mt7915_load_patch(dev);
	if (ret)
		return ret;

	ret = mt7915_load_ram(dev);
	if (ret)
		return ret;

	if (!mt76_poll_msec(dev, reg, MT_TOP_MISC_FW_STATE,
			    FIELD_PREP(MT_TOP_MISC_FW_STATE,
				       FW_STATE_WACPU_RDY), 1000)) {
		dev_err(dev->mt76.dev, "Timeout for initializing firmware\n");
		return -EIO;
	}

	mt76_queue_tx_cleanup(dev, dev->mt76.q_mcu[MT_MCUQ_FWDL], false);

	dev_dbg(dev->mt76.dev, "Firmware init done\n");

	return 0;
}

int mt7915_mcu_fw_log_2_host(struct mt7915_dev *dev, u8 ctrl)
{
	struct {
		u8 ctrl_val;
		u8 pad[3];
	} data = {
		.ctrl_val = ctrl
	};

	return mt76_mcu_send_msg(&dev->mt76, MCU_EXT_CMD(FW_LOG_2_HOST), &data,
				 sizeof(data), true);
}

int mt7915_mcu_fw_dbg_ctrl(struct mt7915_dev *dev, u32 module, u8 level)
{
	struct {
		u8 ver;
		u8 pad;
		__le16 len;
		u8 level;
		u8 rsv[3];
		__le32 module_idx;
	} data = {
		.module_idx = cpu_to_le32(module),
		.level = level,
	};

	return mt76_mcu_send_msg(&dev->mt76, MCU_EXT_CMD(FW_DBG_CTRL), &data,
				 sizeof(data), false);
}

static int mt7915_mcu_set_mwds(struct mt7915_dev *dev, bool enabled)
{
	struct {
		u8 enable;
		u8 _rsv[3];
	} __packed req = {
		.enable = enabled
	};

	return mt76_mcu_send_msg(&dev->mt76, MCU_WA_EXT_CMD(MWDS_SUPPORT), &req,
				 sizeof(req), false);
}

int mt7915_mcu_init(struct mt7915_dev *dev)
{
	static const struct mt76_mcu_ops mt7915_mcu_ops = {
		.headroom = sizeof(struct mt7915_mcu_txd),
		.mcu_skb_send_msg = mt7915_mcu_send_message,
		.mcu_parse_response = mt7915_mcu_parse_response,
		.mcu_restart = mt7915_mcu_restart,
	};
	int ret;

	dev->mt76.mcu_ops = &mt7915_mcu_ops;

	ret = mt7915_driver_own(dev);
	if (ret)
		return ret;

	ret = mt7915_load_firmware(dev);
	if (ret)
		return ret;

	set_bit(MT76_STATE_MCU_RUNNING, &dev->mphy.state);
	mt7915_mcu_fw_log_2_host(dev, 0);
	mt7915_mcu_set_mwds(dev, 1);
	mt7915_mcu_wa_cmd(dev, MCU_WA_PARAM_CMD(SET), MCU_WA_PARAM_RED, 0, 0);

	return 0;
}

void mt7915_mcu_exit(struct mt7915_dev *dev)
{
	u32 reg = mt7915_reg_map_l1(dev, MT_TOP_MISC);

	__mt76_mcu_restart(&dev->mt76);
	if (!mt76_poll_msec(dev, reg, MT_TOP_MISC_FW_STATE,
			    FIELD_PREP(MT_TOP_MISC_FW_STATE,
				       FW_STATE_FW_DOWNLOAD), 1000)) {
		dev_err(dev->mt76.dev, "Failed to exit mcu\n");
		return;
	}

	reg = mt7915_reg_map_l1(dev, MT_TOP_LPCR_HOST_BAND0);
	mt76_wr(dev, reg, MT_TOP_LPCR_HOST_FW_OWN);
	skb_queue_purge(&dev->mt76.mcu.res_q);
}

int mt7915_mcu_set_mac(struct mt7915_dev *dev, int band,
		       bool enable, bool hdr_trans)
{
	struct {
		u8 operation;
		u8 enable;
		u8 check_bssid;
		u8 insert_vlan;
		u8 remove_vlan;
		u8 tid;
		u8 mode;
		u8 rsv;
	} __packed req_trans = {
		.enable = hdr_trans,
	};
	struct {
		u8 enable;
		u8 band;
		u8 rsv[2];
	} __packed req_mac = {
		.enable = enable,
		.band = band,
	};
	int ret;

	ret = mt76_mcu_send_msg(&dev->mt76, MCU_EXT_CMD(RX_HDR_TRANS),
				&req_trans, sizeof(req_trans), false);
	if (ret)
		return ret;

	return mt76_mcu_send_msg(&dev->mt76, MCU_EXT_CMD(MAC_INIT_CTRL),
				 &req_mac, sizeof(req_mac), true);
}

int mt7915_mcu_set_scs(struct mt7915_dev *dev, u8 band, bool enable)
{
	struct {
		__le32 cmd;
		u8 band;
		u8 enable;
	} __packed req = {
		.cmd = cpu_to_le32(SCS_ENABLE),
		.band = band,
		.enable = enable + 1,
	};

	return mt76_mcu_send_msg(&dev->mt76, MCU_EXT_CMD(SCS_CTRL), &req,
				 sizeof(req), false);
}

int mt7915_mcu_set_rts_thresh(struct mt7915_phy *phy, u32 val)
{
	struct mt7915_dev *dev = phy->dev;
	struct {
		u8 prot_idx;
		u8 band;
		u8 rsv[2];
		__le32 len_thresh;
		__le32 pkt_thresh;
	} __packed req = {
		.prot_idx = 1,
		.band = phy != &dev->phy,
		.len_thresh = cpu_to_le32(val),
		.pkt_thresh = cpu_to_le32(0x2),
	};

	return mt76_mcu_send_msg(&dev->mt76, MCU_EXT_CMD(PROTECT_CTRL), &req,
				 sizeof(req), true);
}

int mt7915_mcu_update_edca(struct mt7915_dev *dev, void *param)
{
	struct mt7915_mcu_tx *req = (struct mt7915_mcu_tx *)param;
	u8 num = req->total;
	size_t len = sizeof(*req) -
		     (IEEE80211_NUM_ACS - num) * sizeof(struct edca);

	return mt76_mcu_send_msg(&dev->mt76, MCU_EXT_CMD(EDCA_UPDATE), req,
				 len, true);
}

int mt7915_mcu_set_tx(struct mt7915_dev *dev, struct ieee80211_vif *vif)
{
#define TX_CMD_MODE		1
	struct mt7915_mcu_tx req = {
		.valid = true,
		.mode = TX_CMD_MODE,
		.total = IEEE80211_NUM_ACS,
	};
	struct mt7915_vif *mvif = (struct mt7915_vif *)vif->drv_priv;
	int ac;

	for (ac = 0; ac < IEEE80211_NUM_ACS; ac++) {
		struct ieee80211_tx_queue_params *q = &mvif->queue_params[ac];
		struct edca *e = &req.edca[ac];

		e->set = WMM_PARAM_SET;
		e->queue = ac + mvif->wmm_idx * MT7915_MAX_WMM_SETS;
		e->aifs = q->aifs;
		e->txop = cpu_to_le16(q->txop);

		if (q->cw_min)
			e->cw_min = fls(q->cw_min);
		else
			e->cw_min = 5;

		if (q->cw_max)
			e->cw_max = cpu_to_le16(fls(q->cw_max));
		else
			e->cw_max = cpu_to_le16(10);
	}

	return mt7915_mcu_update_edca(dev, &req);
}

int mt7915_mcu_set_pm(struct mt7915_dev *dev, int band, int enter)
{
#define ENTER_PM_STATE		1
#define EXIT_PM_STATE		2
	struct {
		u8 pm_number;
		u8 pm_state;
		u8 bssid[ETH_ALEN];
		u8 dtim_period;
		u8 wlan_idx_lo;
		__le16 bcn_interval;
		__le32 aid;
		__le32 rx_filter;
		u8 band_idx;
		u8 wlan_idx_hi;
		u8 rsv[2];
		__le32 feature;
		u8 omac_idx;
		u8 wmm_idx;
		u8 bcn_loss_cnt;
		u8 bcn_sp_duration;
	} __packed req = {
		.pm_number = 5,
		.pm_state = (enter) ? ENTER_PM_STATE : EXIT_PM_STATE,
		.band_idx = band,
	};

	return mt76_mcu_send_msg(&dev->mt76, MCU_EXT_CMD(PM_STATE_CTRL), &req,
				 sizeof(req), true);
}

int mt7915_mcu_rdd_cmd(struct mt7915_dev *dev,
		       enum mt7915_rdd_cmd cmd, u8 index,
		       u8 rx_sel, u8 val)
{
	struct {
		u8 ctrl;
		u8 rdd_idx;
		u8 rdd_rx_sel;
		u8 val;
		u8 rsv[4];
	} __packed req = {
		.ctrl = cmd,
		.rdd_idx = index,
		.rdd_rx_sel = rx_sel,
		.val = val,
	};

	return mt76_mcu_send_msg(&dev->mt76, MCU_EXT_CMD(SET_RDD_CTRL), &req,
				 sizeof(req), true);
}

int mt7915_mcu_set_fcc5_lpn(struct mt7915_dev *dev, int val)
{
	struct {
		__le32 tag;
		__le16 min_lpn;
		u8 rsv[2];
	} __packed req = {
		.tag = cpu_to_le32(0x1),
		.min_lpn = cpu_to_le16(val),
	};

	return mt76_mcu_send_msg(&dev->mt76, MCU_EXT_CMD(SET_RDD_TH), &req,
				 sizeof(req), true);
}

int mt7915_mcu_set_pulse_th(struct mt7915_dev *dev,
			    const struct mt7915_dfs_pulse *pulse)
{
	struct {
		__le32 tag;

		__le32 max_width;		/* us */
		__le32 max_pwr;			/* dbm */
		__le32 min_pwr;			/* dbm */
		__le32 min_stgr_pri;		/* us */
		__le32 max_stgr_pri;		/* us */
		__le32 min_cr_pri;		/* us */
		__le32 max_cr_pri;		/* us */
	} __packed req = {
		.tag = cpu_to_le32(0x3),

#define __req_field(field) .field = cpu_to_le32(pulse->field)
		__req_field(max_width),
		__req_field(max_pwr),
		__req_field(min_pwr),
		__req_field(min_stgr_pri),
		__req_field(max_stgr_pri),
		__req_field(min_cr_pri),
		__req_field(max_cr_pri),
#undef __req_field
	};

	return mt76_mcu_send_msg(&dev->mt76, MCU_EXT_CMD(SET_RDD_TH), &req,
				 sizeof(req), true);
}

int mt7915_mcu_set_radar_th(struct mt7915_dev *dev, int index,
			    const struct mt7915_dfs_pattern *pattern)
{
	struct {
		__le32 tag;
		__le16 radar_type;

		u8 enb;
		u8 stgr;
		u8 min_crpn;
		u8 max_crpn;
		u8 min_crpr;
		u8 min_pw;
		__le32 min_pri;
		__le32 max_pri;
		u8 max_pw;
		u8 min_crbn;
		u8 max_crbn;
		u8 min_stgpn;
		u8 max_stgpn;
		u8 min_stgpr;
		u8 rsv[2];
		__le32 min_stgpr_diff;
	} __packed req = {
		.tag = cpu_to_le32(0x2),
		.radar_type = cpu_to_le16(index),

#define __req_field_u8(field) .field = pattern->field
#define __req_field_u32(field) .field = cpu_to_le32(pattern->field)
		__req_field_u8(enb),
		__req_field_u8(stgr),
		__req_field_u8(min_crpn),
		__req_field_u8(max_crpn),
		__req_field_u8(min_crpr),
		__req_field_u8(min_pw),
		__req_field_u32(min_pri),
		__req_field_u32(max_pri),
		__req_field_u8(max_pw),
		__req_field_u8(min_crbn),
		__req_field_u8(max_crbn),
		__req_field_u8(min_stgpn),
		__req_field_u8(max_stgpn),
		__req_field_u8(min_stgpr),
		__req_field_u32(min_stgpr_diff),
#undef __req_field_u8
#undef __req_field_u32
	};

	return mt76_mcu_send_msg(&dev->mt76, MCU_EXT_CMD(SET_RDD_TH), &req,
				 sizeof(req), true);
}

int mt7915_mcu_set_chan_info(struct mt7915_phy *phy, int cmd)
{
	struct mt7915_dev *dev = phy->dev;
	struct cfg80211_chan_def *chandef = &phy->mt76->chandef;
	int freq1 = chandef->center_freq1;
	bool ext_phy = phy != &dev->phy;
	struct {
		u8 control_ch;
		u8 center_ch;
		u8 bw;
		u8 tx_streams_num;
		u8 rx_streams;	/* mask or num */
		u8 switch_reason;
		u8 band_idx;
		u8 center_ch2;	/* for 80+80 only */
		__le16 cac_case;
		u8 channel_band;
		u8 rsv0;
		__le32 outband_freq;
		u8 txpower_drop;
		u8 ap_bw;
		u8 ap_center_ch;
		u8 rsv1[57];
	} __packed req = {
		.control_ch = chandef->chan->hw_value,
		.center_ch = ieee80211_frequency_to_channel(freq1),
		.bw = mt7915_mcu_chan_bw(chandef),
		.tx_streams_num = hweight8(phy->mt76->antenna_mask),
		.rx_streams = phy->mt76->antenna_mask,
		.band_idx = ext_phy,
		.channel_band = chandef->chan->band,
	};

#ifdef CONFIG_NL80211_TESTMODE
	if (phy->mt76->test.tx_antenna_mask &&
	    (phy->mt76->test.state == MT76_TM_STATE_TX_FRAMES ||
	     phy->mt76->test.state == MT76_TM_STATE_RX_FRAMES ||
	     phy->mt76->test.state == MT76_TM_STATE_TX_CONT)) {
		req.tx_streams_num = fls(phy->mt76->test.tx_antenna_mask);
		req.rx_streams = phy->mt76->test.tx_antenna_mask;

		if (ext_phy) {
			req.tx_streams_num = 2;
			req.rx_streams >>= 2;
		}
	}
#endif

	if (dev->mt76.hw->conf.flags & IEEE80211_CONF_OFFCHANNEL)
		req.switch_reason = CH_SWITCH_SCAN_BYPASS_DPD;
	else if ((chandef->chan->flags & IEEE80211_CHAN_RADAR) &&
		 chandef->chan->dfs_state != NL80211_DFS_AVAILABLE)
		req.switch_reason = CH_SWITCH_DFS;
	else
		req.switch_reason = CH_SWITCH_NORMAL;

	if (cmd == MCU_EXT_CMD(CHANNEL_SWITCH))
		req.rx_streams = hweight8(req.rx_streams);

	if (chandef->width == NL80211_CHAN_WIDTH_80P80) {
		int freq2 = chandef->center_freq2;

		req.center_ch2 = ieee80211_frequency_to_channel(freq2);
	}

	return mt76_mcu_send_msg(&dev->mt76, cmd, &req, sizeof(req), true);
}

static int mt7915_mcu_set_eeprom_flash(struct mt7915_dev *dev)
{
#define TOTAL_PAGE_MASK		GENMASK(7, 5)
#define PAGE_IDX_MASK		GENMASK(4, 2)
#define PER_PAGE_SIZE		0x400
	struct mt7915_mcu_eeprom req = { .buffer_mode = EE_MODE_BUFFER };
	u8 total = MT7915_EEPROM_SIZE / PER_PAGE_SIZE;
	u8 *eep = (u8 *)dev->mt76.eeprom.data;
	int eep_len;
	int i;

	for (i = 0; i <= total; i++, eep += eep_len) {
		struct sk_buff *skb;
		int ret;

		if (i == total)
			eep_len = MT7915_EEPROM_SIZE % PER_PAGE_SIZE;
		else
			eep_len = PER_PAGE_SIZE;

		skb = mt76_mcu_msg_alloc(&dev->mt76, NULL,
					 sizeof(req) + eep_len);
		if (!skb)
			return -ENOMEM;

		req.format = FIELD_PREP(TOTAL_PAGE_MASK, total) |
			     FIELD_PREP(PAGE_IDX_MASK, i) | EE_FORMAT_WHOLE;
		req.len = cpu_to_le16(eep_len);

		skb_put_data(skb, &req, sizeof(req));
		skb_put_data(skb, eep, eep_len);

		ret = mt76_mcu_skb_send_msg(&dev->mt76, skb,
					    MCU_EXT_CMD(EFUSE_BUFFER_MODE), true);
		if (ret)
			return ret;
	}

	return 0;
}

int mt7915_mcu_set_eeprom(struct mt7915_dev *dev)
{
	struct mt7915_mcu_eeprom req = {
		.buffer_mode = EE_MODE_EFUSE,
		.format = EE_FORMAT_WHOLE,
	};

	if (dev->flash_mode)
		return mt7915_mcu_set_eeprom_flash(dev);

	return mt76_mcu_send_msg(&dev->mt76, MCU_EXT_CMD(EFUSE_BUFFER_MODE),
				 &req, sizeof(req), true);
}

int mt7915_mcu_get_eeprom(struct mt7915_dev *dev, u32 offset)
{
	struct mt7915_mcu_eeprom_info req = {
		.addr = cpu_to_le32(round_down(offset, 16)),
	};
	struct mt7915_mcu_eeprom_info *res;
	struct sk_buff *skb;
	int ret;
	u8 *buf;

	ret = mt76_mcu_send_and_get_msg(&dev->mt76, MCU_EXT_QUERY(EFUSE_ACCESS), &req,
				sizeof(req), true, &skb);
	if (ret)
		return ret;

	res = (struct mt7915_mcu_eeprom_info *)skb->data;
	buf = dev->mt76.eeprom.data + le32_to_cpu(res->addr);
	memcpy(buf, res->data, 16);
	dev_kfree_skb(skb);

	return 0;
}

int mt7915_mcu_get_temperature(struct mt7915_dev *dev, int index)
{
	struct {
		u8 ctrl_id;
		u8 action;
		u8 band;
		u8 rsv[5];
	} req = {
		.ctrl_id = THERMAL_SENSOR_TEMP_QUERY,
		.action = index,
	};

	return mt76_mcu_send_msg(&dev->mt76, MCU_EXT_CMD(THERMAL_CTRL), &req,
				 sizeof(req), true);
}

int mt7915_mcu_get_tx_rate(struct mt7915_dev *dev, u32 cmd, u16 wlan_idx)
{
	struct {
		__le32 cmd;
		__le16 wlan_idx;
		__le16 ru_idx;
		__le16 direction;
		__le16 dump_group;
	} req = {
		.cmd = cpu_to_le32(cmd),
		.wlan_idx = cpu_to_le16(wlan_idx),
		.dump_group = cpu_to_le16(1),
	};

	return mt76_mcu_send_msg(&dev->mt76, MCU_EXT_CMD(RATE_CTRL), &req,
				 sizeof(req), false);
}

int mt7915_mcu_set_sku(struct mt7915_phy *phy)
{
	struct mt7915_dev *dev = phy->dev;
	struct mt76_phy *mphy = phy->mt76;
	struct ieee80211_hw *hw = mphy->hw;
	struct mt7915_sku_val {
		u8 format_id;
		u8 limit_type;
		u8 dbdc_idx;
		s8 val[MT7915_SKU_RATE_NUM];
	} __packed req = {
		.format_id = 4,
		.dbdc_idx = phy != &dev->phy,
	};
	int i;
	s8 *delta;

	delta = dev->rate_power[mphy->chandef.chan->band];
	mphy->txpower_cur = hw->conf.power_level * 2 +
			    delta[MT7915_SKU_MAX_DELTA_IDX];

	for (i = 0; i < MT7915_SKU_RATE_NUM; i++)
		req.val[i] = hw->conf.power_level * 2 + delta[i];

	return mt76_mcu_send_msg(&dev->mt76,
				 MCU_EXT_CMD(TX_POWER_FEATURE_CTRL), &req,
				 sizeof(req), true);
}

int mt7915_mcu_set_test_param(struct mt7915_dev *dev, u8 param, bool test_mode,
			      u8 en)
{
	struct {
		u8 test_mode_en;
		u8 param_idx;
		u8 _rsv[2];

		u8 enable;
		u8 _rsv2[3];

		u8 pad[8];
	} __packed req = {
		.test_mode_en = test_mode,
		.param_idx = param,
		.enable = en,
	};

	return mt76_mcu_send_msg(&dev->mt76, MCU_EXT_CMD(ATE_CTRL), &req,
				 sizeof(req), false);
}

int mt7915_mcu_set_sku_en(struct mt7915_phy *phy, bool enable)
{
	struct mt7915_dev *dev = phy->dev;
	struct mt7915_sku {
		u8 format_id;
		u8 sku_enable;
		u8 dbdc_idx;
		u8 rsv;
	} __packed req = {
		.format_id = 0,
		.dbdc_idx = phy != &dev->phy,
		.sku_enable = enable,
	};

	return mt76_mcu_send_msg(&dev->mt76,
				 MCU_EXT_CMD(TX_POWER_FEATURE_CTRL), &req,
				 sizeof(req), true);
}

int mt7915_mcu_set_ser(struct mt7915_dev *dev, u8 action, u8 set, u8 band)
{
	struct {
		u8 action;
		u8 set;
		u8 band;
		u8 rsv;
	} req = {
		.action = action,
		.set = set,
		.band = band,
	};

	return mt76_mcu_send_msg(&dev->mt76, MCU_EXT_CMD(SET_SER_TRIGGER),
				 &req, sizeof(req), false);
}

int mt7915_mcu_set_txbf_module(struct mt7915_dev *dev)
{
#define MT_BF_MODULE_UPDATE               25
	struct {
		u8 action;
		u8 bf_num;
		u8 bf_bitmap;
		u8 bf_sel[8];
		u8 rsv[8];
	} __packed req = {
		.action = MT_BF_MODULE_UPDATE,
		.bf_num = 2,
		.bf_bitmap = GENMASK(1, 0),
	};

	return mt76_mcu_send_msg(&dev->mt76, MCU_EXT_CMD(TXBF_ACTION), &req,
				 sizeof(req), true);
}

int mt7915_mcu_set_txbf_type(struct mt7915_dev *dev)
{
#define MT_BF_TYPE_UPDATE		20
	struct {
		u8 action;
		bool ebf;
		bool ibf;
		u8 rsv;
	} __packed req = {
		.action = MT_BF_TYPE_UPDATE,
		.ebf = true,
		.ibf = dev->ibf,
	};

	return mt76_mcu_send_msg(&dev->mt76, MCU_EXT_CMD(TXBF_ACTION), &req,
				 sizeof(req), true);
}

int mt7915_mcu_set_txbf_sounding(struct mt7915_dev *dev)
{
#define MT_BF_PROCESSING		4
	struct {
		u8 action;
		u8 snd_mode;
		u8 sta_num;
		u8 rsv;
		u8 wlan_idx[4];
		__le32 snd_period;	/* ms */
	} __packed req = {
		.action = true,
		.snd_mode = MT_BF_PROCESSING,
	};

	return mt76_mcu_send_msg(&dev->mt76, MCU_EXT_CMD(TXBF_ACTION), &req,
				 sizeof(req), true);
}

int mt7915_mcu_add_obss_spr(struct mt7915_dev *dev, struct ieee80211_vif *vif,
			    bool enable)
{
#define MT_SPR_ENABLE		1
	struct mt7915_vif *mvif = (struct mt7915_vif *)vif->drv_priv;
	struct {
		u8 action;
		u8 arg_num;
		u8 band_idx;
		u8 status;
		u8 drop_tx_idx;
		u8 sta_idx;	/* 256 sta */
		u8 rsv[2];
		__le32 val;
	} __packed req = {
		.action = MT_SPR_ENABLE,
		.arg_num = 1,
		.band_idx = mvif->band_idx,
		.val = cpu_to_le32(enable),
	};

	return mt76_mcu_send_msg(&dev->mt76, MCU_EXT_CMD(SET_SPR), &req,
				 sizeof(req), true);
}

int mt7915_mcu_get_rx_rate(struct mt7915_phy *phy, struct ieee80211_vif *vif,
			   struct ieee80211_sta *sta, struct rate_info *rate)
{
	struct mt7915_vif *mvif = (struct mt7915_vif *)vif->drv_priv;
	struct mt7915_sta *msta = (struct mt7915_sta *)sta->drv_priv;
	struct mt7915_dev *dev = phy->dev;
	struct mt76_phy *mphy = phy->mt76;
	struct {
		u8 category;
		u8 band;
		__le16 wcid;
	} __packed req = {
		.category = MCU_PHY_STATE_CONTENTION_RX_RATE,
		.band = mvif->band_idx,
		.wcid = cpu_to_le16(msta->wcid.idx),
	};
	struct ieee80211_supported_band *sband;
	struct mt7915_mcu_phy_rx_info *res;
	struct sk_buff *skb;
	u16 flags = 0;
	int ret;
	int i;

	ret = mt76_mcu_send_and_get_msg(&dev->mt76, MCU_EXT_CMD(PHY_STAT_INFO),
					&req, sizeof(req), true, &skb);
	if (ret)
		return ret;

	res = (struct mt7915_mcu_phy_rx_info *)skb->data;

	rate->mcs = res->rate;
	rate->nss = res->nsts + 1;

	switch (res->mode) {
	case MT_PHY_TYPE_CCK:
	case MT_PHY_TYPE_OFDM:
		if (mphy->chandef.chan->band == NL80211_BAND_5GHZ)
			sband = &mphy->sband_5g.sband;
		else
			sband = &mphy->sband_2g.sband;

		for (i = 0; i < sband->n_bitrates; i++) {
			if (rate->mcs != (sband->bitrates[i].hw_value & 0xf))
				continue;

			rate->legacy = sband->bitrates[i].bitrate;
			break;
		}
		break;
	case MT_PHY_TYPE_HT:
	case MT_PHY_TYPE_HT_GF:
		if (rate->mcs > 31)
			return -EINVAL;

		flags |= RATE_INFO_FLAGS_MCS;

		if (res->gi)
			flags |= RATE_INFO_FLAGS_SHORT_GI;
		break;
	case MT_PHY_TYPE_VHT:
		flags |= RATE_INFO_FLAGS_VHT_MCS;

		if (res->gi)
			flags |= RATE_INFO_FLAGS_SHORT_GI;
		break;
	case MT_PHY_TYPE_HE_SU:
	case MT_PHY_TYPE_HE_EXT_SU:
	case MT_PHY_TYPE_HE_TB:
	case MT_PHY_TYPE_HE_MU:
		rate->he_gi = res->gi;

		flags |= RATE_INFO_FLAGS_HE_MCS;
		break;
	default:
		break;
	}
	rate->flags = flags;

	switch (res->bw) {
	case IEEE80211_STA_RX_BW_160:
		rate->bw = RATE_INFO_BW_160;
		break;
	case IEEE80211_STA_RX_BW_80:
		rate->bw = RATE_INFO_BW_80;
		break;
	case IEEE80211_STA_RX_BW_40:
		rate->bw = RATE_INFO_BW_40;
		break;
	default:
		rate->bw = RATE_INFO_BW_20;
		break;
	}

	dev_kfree_skb(skb);

	return 0;
}<|MERGE_RESOLUTION|>--- conflicted
+++ resolved
@@ -248,12 +248,7 @@
 {
 	struct mt7915_dev *dev = container_of(mdev, struct mt7915_dev, mt76);
 	struct mt7915_mcu_txd *mcu_txd;
-<<<<<<< HEAD
-	u8 seq, pkt_fmt, qidx;
 	enum mt76_mcuq_id qid;
-=======
-	enum mt76_txq_id txq;
->>>>>>> d2bf7959
 	__le32 *txd;
 	u32 val;
 	u8 seq;
@@ -265,34 +260,16 @@
 	if (!seq)
 		seq = ++dev->mt76.mcu.msg_seq & 0xf;
 
-<<<<<<< HEAD
-	if (cmd == -MCU_CMD_FW_SCATTER) {
+	if (cmd == MCU_CMD(FW_SCATTER)) {
 		qid = MT_MCUQ_FWDL;
-=======
-	if (cmd == MCU_CMD(FW_SCATTER)) {
-		txq = MT_MCUQ_FWDL;
->>>>>>> d2bf7959
 		goto exit;
 	}
 
 	mcu_txd = (struct mt7915_mcu_txd *)skb_push(skb, sizeof(*mcu_txd));
-<<<<<<< HEAD
-
-	if (test_bit(MT76_STATE_MCU_RUNNING, &dev->mphy.state)) {
+	if (test_bit(MT76_STATE_MCU_RUNNING, &dev->mphy.state))
 		qid = MT_MCUQ_WA;
-		qidx = MT_TX_MCU_PORT_RX_Q0;
-		pkt_fmt = MT_TX_TYPE_CMD;
-	} else {
+	else
 		qid = MT_MCUQ_WM;
-		qidx = MT_TX_MCU_PORT_RX_Q0;
-		pkt_fmt = MT_TX_TYPE_CMD;
-	}
-=======
-	if (test_bit(MT76_STATE_MCU_RUNNING, &dev->mphy.state))
-		txq = MT_MCUQ_WA;
-	else
-		txq = MT_MCUQ_WM;
->>>>>>> d2bf7959
 
 	txd = mcu_txd->txd;
 
