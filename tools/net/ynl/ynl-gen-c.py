--- conflicted
+++ resolved
@@ -413,11 +413,7 @@
 
     def _attr_policy(self, policy):
         if 'exact-len' in self.checks:
-<<<<<<< HEAD
-            mem = 'NLA_POLICY_EXACT_LEN(' + str(self.checks['exact-len']) + ')'
-=======
             mem = 'NLA_POLICY_EXACT_LEN(' + str(self.get_limit('exact-len')) + ')'
->>>>>>> 0c383648
         else:
             mem = '{ .type = ' + policy
             if 'max-len' in self.checks:
@@ -469,11 +465,7 @@
 
     def _attr_policy(self, policy):
         if 'exact-len' in self.checks:
-<<<<<<< HEAD
-            mem = 'NLA_POLICY_EXACT_LEN(' + str(self.checks['exact-len']) + ')'
-=======
             mem = 'NLA_POLICY_EXACT_LEN(' + str(self.get_limit('exact-len')) + ')'
->>>>>>> 0c383648
         else:
             mem = '{ '
             if len(self.checks) == 1 and 'min-len' in self.checks:
@@ -1400,13 +1392,8 @@
         if config_option:
             self.p('#ifdef ' + config_option)
         self._ifdef_block = config_option
-<<<<<<< HEAD
-
-
-=======
-
-
->>>>>>> 0c383648
+
+
 scalars = {'u8', 'u16', 'u32', 'u64', 's32', 's64', 'uint', 'sint'}
 
 direction_to_suffix = {
