/*
 * 2.5 block I/O model
 *
 * Copyright (C) 2001 Jens Axboe <axboe@suse.de>
 *
 * This program is free software; you can redistribute it and/or modify
 * it under the terms of the GNU General Public License version 2 as
 * published by the Free Software Foundation.
 *
 * This program is distributed in the hope that it will be useful,
 * but WITHOUT ANY WARRANTY; without even the implied warranty of
 *
 * MERCHANTABILITY or FITNESS FOR A PARTICULAR PURPOSE.  See the
 * GNU General Public License for more details.
 *
 * You should have received a copy of the GNU General Public Licens
 * along with this program; if not, write to the Free Software
 * Foundation, Inc., 59 Temple Place, Suite 330, Boston, MA  02111-
 */
#ifndef __LINUX_BIO_H
#define __LINUX_BIO_H

#include <linux/highmem.h>
#include <linux/mempool.h>
#include <linux/ioprio.h>
#include <linux/bug.h>

#ifdef CONFIG_BLOCK

#include <asm/io.h>

/* struct bio, bio_vec and BIO_* flags are defined in blk_types.h */
#include <linux/blk_types.h>

#define BIO_DEBUG

#ifdef BIO_DEBUG
#define BIO_BUG_ON	BUG_ON
#else
#define BIO_BUG_ON
#endif

#define BIO_MAX_PAGES		256
#define BIO_MAX_SIZE		(BIO_MAX_PAGES << PAGE_CACHE_SHIFT)
#define BIO_MAX_SECTORS		(BIO_MAX_SIZE >> 9)

/*
 * upper 16 bits of bi_rw define the io priority of this bio
 */
#define BIO_PRIO_SHIFT	(8 * sizeof(unsigned long) - IOPRIO_BITS)
#define bio_prio(bio)	((bio)->bi_rw >> BIO_PRIO_SHIFT)
#define bio_prio_valid(bio)	ioprio_valid(bio_prio(bio))

#define bio_set_prio(bio, prio)		do {			\
	WARN_ON(prio >= (1 << IOPRIO_BITS));			\
	(bio)->bi_rw &= ((1UL << BIO_PRIO_SHIFT) - 1);		\
	(bio)->bi_rw |= ((unsigned long) (prio) << BIO_PRIO_SHIFT);	\
} while (0)

/*
 * various member access, note that bio_data should of course not be used
 * on highmem page vectors
 */
#define __bvec_iter_bvec(bvec, iter)	(&(bvec)[(iter).bi_idx])

#define bvec_iter_page(bvec, iter)				\
	(__bvec_iter_bvec((bvec), (iter))->bv_page)

#define bvec_iter_len(bvec, iter)				\
	min((iter).bi_size,					\
	    __bvec_iter_bvec((bvec), (iter))->bv_len - (iter).bi_bvec_done)

#define bvec_iter_offset(bvec, iter)				\
	(__bvec_iter_bvec((bvec), (iter))->bv_offset + (iter).bi_bvec_done)

#define bvec_iter_bvec(bvec, iter)				\
((struct bio_vec) {						\
	.bv_page	= bvec_iter_page((bvec), (iter)),	\
	.bv_len		= bvec_iter_len((bvec), (iter)),	\
	.bv_offset	= bvec_iter_offset((bvec), (iter)),	\
})

#define bio_iter_iovec(bio, iter)				\
	bvec_iter_bvec((bio)->bi_io_vec, (iter))

#define bio_iter_page(bio, iter)				\
	bvec_iter_page((bio)->bi_io_vec, (iter))
#define bio_iter_len(bio, iter)					\
	bvec_iter_len((bio)->bi_io_vec, (iter))
#define bio_iter_offset(bio, iter)				\
	bvec_iter_offset((bio)->bi_io_vec, (iter))

#define bio_page(bio)		bio_iter_page((bio), (bio)->bi_iter)
#define bio_offset(bio)		bio_iter_offset((bio), (bio)->bi_iter)
#define bio_iovec(bio)		bio_iter_iovec((bio), (bio)->bi_iter)

#define bio_multiple_segments(bio)				\
	((bio)->bi_iter.bi_size != bio_iovec(bio).bv_len)
#define bio_sectors(bio)	((bio)->bi_iter.bi_size >> 9)
#define bio_end_sector(bio)	((bio)->bi_iter.bi_sector + bio_sectors((bio)))

/*
 * Check whether this bio carries any data or not. A NULL bio is allowed.
 */
static inline bool bio_has_data(struct bio *bio)
{
	if (bio &&
	    bio->bi_iter.bi_size &&
	    !(bio->bi_rw & REQ_DISCARD))
		return true;

	return false;
}

static inline bool bio_is_rw(struct bio *bio)
{
	if (!bio_has_data(bio))
		return false;

	if (bio->bi_rw & BIO_NO_ADVANCE_ITER_MASK)
		return false;

	return true;
}

static inline bool bio_mergeable(struct bio *bio)
{
	if (bio->bi_rw & REQ_NOMERGE_FLAGS)
		return false;

	return true;
}

static inline unsigned int bio_cur_bytes(struct bio *bio)
{
	if (bio_has_data(bio))
		return bio_iovec(bio).bv_len;
	else /* dataless requests such as discard */
		return bio->bi_iter.bi_size;
}

static inline void *bio_data(struct bio *bio)
{
	if (bio_has_data(bio))
		return page_address(bio_page(bio)) + bio_offset(bio);

	return NULL;
}

/*
 * will die
 */
#define bio_to_phys(bio)	(page_to_phys(bio_page((bio))) + (unsigned long) bio_offset((bio)))
#define bvec_to_phys(bv)	(page_to_phys((bv)->bv_page) + (unsigned long) (bv)->bv_offset)

/*
 * queues that have highmem support enabled may still need to revert to
 * PIO transfers occasionally and thus map high pages temporarily. For
 * permanent PIO fall back, user is probably better off disabling highmem
 * I/O completely on that queue (see ide-dma for example)
 */
#define __bio_kmap_atomic(bio, iter)				\
	(kmap_atomic(bio_iter_iovec((bio), (iter)).bv_page) +	\
		bio_iter_iovec((bio), (iter)).bv_offset)

#define __bio_kunmap_atomic(addr)	kunmap_atomic(addr)

/*
 * merge helpers etc
 */

/* Default implementation of BIOVEC_PHYS_MERGEABLE */
#define __BIOVEC_PHYS_MERGEABLE(vec1, vec2)	\
	((bvec_to_phys((vec1)) + (vec1)->bv_len) == bvec_to_phys((vec2)))

/*
 * allow arch override, for eg virtualized architectures (put in asm/io.h)
 */
#ifndef BIOVEC_PHYS_MERGEABLE
#define BIOVEC_PHYS_MERGEABLE(vec1, vec2)	\
	__BIOVEC_PHYS_MERGEABLE(vec1, vec2)
#endif

#define __BIO_SEG_BOUNDARY(addr1, addr2, mask) \
	(((addr1) | (mask)) == (((addr2) - 1) | (mask)))
#define BIOVEC_SEG_BOUNDARY(q, b1, b2) \
	__BIO_SEG_BOUNDARY(bvec_to_phys((b1)), bvec_to_phys((b2)) + (b2)->bv_len, queue_segment_boundary((q)))

#define bio_io_error(bio) bio_endio((bio), -EIO)

/*
 * drivers should _never_ use the all version - the bio may have been split
 * before it got to the driver and the driver won't own all of it
 */
#define bio_for_each_segment_all(bvl, bio, i)				\
	for (i = 0, bvl = (bio)->bi_io_vec; i < (bio)->bi_vcnt; i++, bvl++)

static inline void bvec_iter_advance(struct bio_vec *bv, struct bvec_iter *iter,
				     unsigned bytes)
{
	WARN_ONCE(bytes > iter->bi_size,
		  "Attempted to advance past end of bvec iter\n");

	while (bytes) {
		unsigned len = min(bytes, bvec_iter_len(bv, *iter));

		bytes -= len;
		iter->bi_size -= len;
		iter->bi_bvec_done += len;

		if (iter->bi_bvec_done == __bvec_iter_bvec(bv, *iter)->bv_len) {
			iter->bi_bvec_done = 0;
			iter->bi_idx++;
		}
	}
}

#define for_each_bvec(bvl, bio_vec, iter, start)			\
	for ((iter) = start;						\
	     (bvl) = bvec_iter_bvec((bio_vec), (iter)),			\
		(iter).bi_size;						\
	     bvec_iter_advance((bio_vec), &(iter), (bvl).bv_len))


static inline void bio_advance_iter(struct bio *bio, struct bvec_iter *iter,
				    unsigned bytes)
{
	iter->bi_sector += bytes >> 9;

	if (bio->bi_rw & BIO_NO_ADVANCE_ITER_MASK)
		iter->bi_size -= bytes;
	else
		bvec_iter_advance(bio->bi_io_vec, iter, bytes);
}
<<<<<<< HEAD

#define __bio_for_each_segment(bvl, bio, iter, start)			\
	for (iter = (start);						\
	     (iter).bi_size &&						\
		((bvl = bio_iter_iovec((bio), (iter))), 1);		\
	     bio_advance_iter((bio), &(iter), (bvl).bv_len))

#define bio_for_each_segment(bvl, bio, iter)				\
	__bio_for_each_segment(bvl, bio, iter, (bio)->bi_iter)

#define bio_iter_last(bvec, iter) ((iter).bi_size == (bvec).bv_len)

=======

#define __bio_for_each_segment(bvl, bio, iter, start)			\
	for (iter = (start);						\
	     (iter).bi_size &&						\
		((bvl = bio_iter_iovec((bio), (iter))), 1);		\
	     bio_advance_iter((bio), &(iter), (bvl).bv_len))

#define bio_for_each_segment(bvl, bio, iter)				\
	__bio_for_each_segment(bvl, bio, iter, (bio)->bi_iter)

#define bio_iter_last(bvec, iter) ((iter).bi_size == (bvec).bv_len)

>>>>>>> 56041bf9
static inline unsigned bio_segments(struct bio *bio)
{
	unsigned segs = 0;
	struct bio_vec bv;
	struct bvec_iter iter;

<<<<<<< HEAD
=======
	/*
	 * We special case discard/write same, because they interpret bi_size
	 * differently:
	 */

	if (bio->bi_rw & REQ_DISCARD)
		return 1;

	if (bio->bi_rw & REQ_WRITE_SAME)
		return 1;

>>>>>>> 56041bf9
	bio_for_each_segment(bv, bio, iter)
		segs++;

	return segs;
}

/*
 * get a reference to a bio, so it won't disappear. the intended use is
 * something like:
 *
 * bio_get(bio);
 * submit_bio(rw, bio);
 * if (bio->bi_flags ...)
 *	do_something
 * bio_put(bio);
 *
 * without the bio_get(), it could potentially complete I/O before submit_bio
 * returns. and then bio would be freed memory when if (bio->bi_flags ...)
 * runs
 */
#define bio_get(bio)	atomic_inc(&(bio)->bi_cnt)

#if defined(CONFIG_BLK_DEV_INTEGRITY)
/*
 * bio integrity payload
 */
struct bio_integrity_payload {
	struct bio		*bip_bio;	/* parent bio */

	struct bvec_iter	bip_iter;

	/* kill - should just use bip_vec */
	void			*bip_buf;	/* generated integrity data */

	bio_end_io_t		*bip_end_io;	/* saved I/O completion fn */

	unsigned short		bip_slab;	/* slab the bip came from */
	unsigned short		bip_vcnt;	/* # of integrity bio_vecs */
	unsigned		bip_owns_buf:1;	/* should free bip_buf */

	struct work_struct	bip_work;	/* I/O completion */

	struct bio_vec		*bip_vec;
	struct bio_vec		bip_inline_vecs[0];/* embedded bvec array */
};
#endif /* CONFIG_BLK_DEV_INTEGRITY */

extern void bio_trim(struct bio *bio, int offset, int size);
extern struct bio *bio_split(struct bio *bio, int sectors,
			     gfp_t gfp, struct bio_set *bs);

/**
 * bio_next_split - get next @sectors from a bio, splitting if necessary
 * @bio:	bio to split
 * @sectors:	number of sectors to split from the front of @bio
 * @gfp:	gfp mask
 * @bs:		bio set to allocate from
 *
 * Returns a bio representing the next @sectors of @bio - if the bio is smaller
 * than @sectors, returns the original bio unchanged.
 */
static inline struct bio *bio_next_split(struct bio *bio, int sectors,
					 gfp_t gfp, struct bio_set *bs)
{
	if (sectors >= bio_sectors(bio))
		return bio;

	return bio_split(bio, sectors, gfp, bs);
}

extern struct bio_set *bioset_create(unsigned int, unsigned int);
extern void bioset_free(struct bio_set *);
extern mempool_t *biovec_create_pool(struct bio_set *bs, int pool_entries);

extern struct bio *bio_alloc_bioset(gfp_t, int, struct bio_set *);
extern void bio_put(struct bio *);

extern void __bio_clone_fast(struct bio *, struct bio *);
extern struct bio *bio_clone_fast(struct bio *, gfp_t, struct bio_set *);
extern struct bio *bio_clone_bioset(struct bio *, gfp_t, struct bio_set *bs);

extern struct bio_set *fs_bio_set;
unsigned int bio_integrity_tag_size(struct bio *bio);

static inline struct bio *bio_alloc(gfp_t gfp_mask, unsigned int nr_iovecs)
{
	return bio_alloc_bioset(gfp_mask, nr_iovecs, fs_bio_set);
}

static inline struct bio *bio_clone(struct bio *bio, gfp_t gfp_mask)
{
	return bio_clone_bioset(bio, gfp_mask, fs_bio_set);
}

static inline struct bio *bio_kmalloc(gfp_t gfp_mask, unsigned int nr_iovecs)
{
	return bio_alloc_bioset(gfp_mask, nr_iovecs, NULL);
}

static inline struct bio *bio_clone_kmalloc(struct bio *bio, gfp_t gfp_mask)
{
	return bio_clone_bioset(bio, gfp_mask, NULL);

}

extern void bio_endio(struct bio *, int);
extern void bio_endio_nodec(struct bio *, int);
struct request_queue;
extern int bio_phys_segments(struct request_queue *, struct bio *);

extern int submit_bio_wait(int rw, struct bio *bio);
extern void bio_advance(struct bio *, unsigned);

extern void bio_init(struct bio *);
extern void bio_reset(struct bio *);
void bio_chain(struct bio *, struct bio *);

extern int bio_add_page(struct bio *, struct page *, unsigned int,unsigned int);
extern int bio_add_pc_page(struct request_queue *, struct bio *, struct page *,
			   unsigned int, unsigned int);
extern int bio_get_nr_vecs(struct block_device *);
extern struct bio *bio_map_user(struct request_queue *, struct block_device *,
				unsigned long, unsigned int, int, gfp_t);
struct sg_iovec;
struct rq_map_data;
extern struct bio *bio_map_user_iov(struct request_queue *,
				    struct block_device *,
				    struct sg_iovec *, int, int, gfp_t);
extern void bio_unmap_user(struct bio *);
extern struct bio *bio_map_kern(struct request_queue *, void *, unsigned int,
				gfp_t);
extern struct bio *bio_copy_kern(struct request_queue *, void *, unsigned int,
				 gfp_t, int);
extern void bio_set_pages_dirty(struct bio *bio);
extern void bio_check_pages_dirty(struct bio *bio);

#ifndef ARCH_IMPLEMENTS_FLUSH_DCACHE_PAGE
# error	"You should define ARCH_IMPLEMENTS_FLUSH_DCACHE_PAGE for your platform"
#endif
#if ARCH_IMPLEMENTS_FLUSH_DCACHE_PAGE
extern void bio_flush_dcache_pages(struct bio *bi);
#else
static inline void bio_flush_dcache_pages(struct bio *bi)
{
}
#endif

extern void bio_copy_data(struct bio *dst, struct bio *src);
extern int bio_alloc_pages(struct bio *bio, gfp_t gfp);

extern struct bio *bio_copy_user(struct request_queue *, struct rq_map_data *,
				 unsigned long, unsigned int, int, gfp_t);
extern struct bio *bio_copy_user_iov(struct request_queue *,
				     struct rq_map_data *, struct sg_iovec *,
				     int, int, gfp_t);
extern int bio_uncopy_user(struct bio *);
void zero_fill_bio(struct bio *bio);
extern struct bio_vec *bvec_alloc(gfp_t, int, unsigned long *, mempool_t *);
extern void bvec_free(mempool_t *, struct bio_vec *, unsigned int);
extern unsigned int bvec_nr_vecs(unsigned short idx);

#ifdef CONFIG_BLK_CGROUP
int bio_associate_current(struct bio *bio);
void bio_disassociate_task(struct bio *bio);
#else	/* CONFIG_BLK_CGROUP */
static inline int bio_associate_current(struct bio *bio) { return -ENOENT; }
static inline void bio_disassociate_task(struct bio *bio) { }
#endif	/* CONFIG_BLK_CGROUP */

#ifdef CONFIG_HIGHMEM
/*
 * remember never ever reenable interrupts between a bvec_kmap_irq and
 * bvec_kunmap_irq!
 */
static inline char *bvec_kmap_irq(struct bio_vec *bvec, unsigned long *flags)
{
	unsigned long addr;

	/*
	 * might not be a highmem page, but the preempt/irq count
	 * balancing is a lot nicer this way
	 */
	local_irq_save(*flags);
	addr = (unsigned long) kmap_atomic(bvec->bv_page);

	BUG_ON(addr & ~PAGE_MASK);

	return (char *) addr + bvec->bv_offset;
}

static inline void bvec_kunmap_irq(char *buffer, unsigned long *flags)
{
	unsigned long ptr = (unsigned long) buffer & PAGE_MASK;

	kunmap_atomic((void *) ptr);
	local_irq_restore(*flags);
}

#else
static inline char *bvec_kmap_irq(struct bio_vec *bvec, unsigned long *flags)
{
	return page_address(bvec->bv_page) + bvec->bv_offset;
}

static inline void bvec_kunmap_irq(char *buffer, unsigned long *flags)
{
	*flags = 0;
}
#endif

static inline char *__bio_kmap_irq(struct bio *bio, struct bvec_iter iter,
				   unsigned long *flags)
{
	return bvec_kmap_irq(&bio_iter_iovec(bio, iter), flags);
}
#define __bio_kunmap_irq(buf, flags)	bvec_kunmap_irq(buf, flags)

#define bio_kmap_irq(bio, flags) \
	__bio_kmap_irq((bio), (bio)->bi_iter, (flags))
#define bio_kunmap_irq(buf,flags)	__bio_kunmap_irq(buf, flags)

/*
 * BIO list management for use by remapping drivers (e.g. DM or MD) and loop.
 *
 * A bio_list anchors a singly-linked list of bios chained through the bi_next
 * member of the bio.  The bio_list also caches the last list member to allow
 * fast access to the tail.
 */
struct bio_list {
	struct bio *head;
	struct bio *tail;
};

static inline int bio_list_empty(const struct bio_list *bl)
{
	return bl->head == NULL;
}

static inline void bio_list_init(struct bio_list *bl)
{
	bl->head = bl->tail = NULL;
}

#define BIO_EMPTY_LIST	{ NULL, NULL }

#define bio_list_for_each(bio, bl) \
	for (bio = (bl)->head; bio; bio = bio->bi_next)

static inline unsigned bio_list_size(const struct bio_list *bl)
{
	unsigned sz = 0;
	struct bio *bio;

	bio_list_for_each(bio, bl)
		sz++;

	return sz;
}

static inline void bio_list_add(struct bio_list *bl, struct bio *bio)
{
	bio->bi_next = NULL;

	if (bl->tail)
		bl->tail->bi_next = bio;
	else
		bl->head = bio;

	bl->tail = bio;
}

static inline void bio_list_add_head(struct bio_list *bl, struct bio *bio)
{
	bio->bi_next = bl->head;

	bl->head = bio;

	if (!bl->tail)
		bl->tail = bio;
}

static inline void bio_list_merge(struct bio_list *bl, struct bio_list *bl2)
{
	if (!bl2->head)
		return;

	if (bl->tail)
		bl->tail->bi_next = bl2->head;
	else
		bl->head = bl2->head;

	bl->tail = bl2->tail;
}

static inline void bio_list_merge_head(struct bio_list *bl,
				       struct bio_list *bl2)
{
	if (!bl2->head)
		return;

	if (bl->head)
		bl2->tail->bi_next = bl->head;
	else
		bl->tail = bl2->tail;

	bl->head = bl2->head;
}

static inline struct bio *bio_list_peek(struct bio_list *bl)
{
	return bl->head;
}

static inline struct bio *bio_list_pop(struct bio_list *bl)
{
	struct bio *bio = bl->head;

	if (bio) {
		bl->head = bl->head->bi_next;
		if (!bl->head)
			bl->tail = NULL;

		bio->bi_next = NULL;
	}

	return bio;
}

static inline struct bio *bio_list_get(struct bio_list *bl)
{
	struct bio *bio = bl->head;

	bl->head = bl->tail = NULL;

	return bio;
}

/*
 * bio_set is used to allow other portions of the IO system to
 * allocate their own private memory pools for bio and iovec structures.
 * These memory pools in turn all allocate from the bio_slab
 * and the bvec_slabs[].
 */
#define BIO_POOL_SIZE 2
#define BIOVEC_NR_POOLS 6
#define BIOVEC_MAX_IDX	(BIOVEC_NR_POOLS - 1)

struct bio_set {
	struct kmem_cache *bio_slab;
	unsigned int front_pad;

	mempool_t *bio_pool;
	mempool_t *bvec_pool;
#if defined(CONFIG_BLK_DEV_INTEGRITY)
	mempool_t *bio_integrity_pool;
	mempool_t *bvec_integrity_pool;
#endif

	/*
	 * Deadlock avoidance for stacking block drivers: see comments in
	 * bio_alloc_bioset() for details
	 */
	spinlock_t		rescue_lock;
	struct bio_list		rescue_list;
	struct work_struct	rescue_work;
	struct workqueue_struct	*rescue_workqueue;
};

struct biovec_slab {
	int nr_vecs;
	char *name;
	struct kmem_cache *slab;
};

/*
 * a small number of entries is fine, not going to be performance critical.
 * basically we just need to survive
 */
#define BIO_SPLIT_ENTRIES 2

#if defined(CONFIG_BLK_DEV_INTEGRITY)



#define bip_vec_idx(bip, idx)	(&(bip->bip_vec[(idx)]))

#define bip_for_each_vec(bvl, bip, iter)				\
	for_each_bvec(bvl, (bip)->bip_vec, iter, (bip)->bip_iter)

#define bio_for_each_integrity_vec(_bvl, _bio, _iter)			\
	for_each_bio(_bio)						\
		bip_for_each_vec(_bvl, _bio->bi_integrity, _iter)

#define bio_integrity(bio) (bio->bi_integrity != NULL)

extern struct bio_integrity_payload *bio_integrity_alloc(struct bio *, gfp_t, unsigned int);
extern void bio_integrity_free(struct bio *);
extern int bio_integrity_add_page(struct bio *, struct page *, unsigned int, unsigned int);
extern int bio_integrity_enabled(struct bio *bio);
extern int bio_integrity_set_tag(struct bio *, void *, unsigned int);
extern int bio_integrity_get_tag(struct bio *, void *, unsigned int);
extern int bio_integrity_prep(struct bio *);
extern void bio_integrity_endio(struct bio *, int);
extern void bio_integrity_advance(struct bio *, unsigned int);
extern void bio_integrity_trim(struct bio *, unsigned int, unsigned int);
extern int bio_integrity_clone(struct bio *, struct bio *, gfp_t);
extern int bioset_integrity_create(struct bio_set *, int);
extern void bioset_integrity_free(struct bio_set *);
extern void bio_integrity_init(void);

#else /* CONFIG_BLK_DEV_INTEGRITY */

static inline int bio_integrity(struct bio *bio)
{
	return 0;
}

static inline int bio_integrity_enabled(struct bio *bio)
{
	return 0;
}

static inline int bioset_integrity_create(struct bio_set *bs, int pool_size)
{
	return 0;
}

static inline void bioset_integrity_free (struct bio_set *bs)
{
	return;
}

static inline int bio_integrity_prep(struct bio *bio)
{
	return 0;
}

static inline void bio_integrity_free(struct bio *bio)
{
	return;
}

static inline int bio_integrity_clone(struct bio *bio, struct bio *bio_src,
				      gfp_t gfp_mask)
{
	return 0;
}

static inline void bio_integrity_advance(struct bio *bio,
					 unsigned int bytes_done)
{
	return;
}

static inline void bio_integrity_trim(struct bio *bio, unsigned int offset,
				      unsigned int sectors)
{
	return;
}

static inline void bio_integrity_init(void)
{
	return;
}

#endif /* CONFIG_BLK_DEV_INTEGRITY */

#endif /* CONFIG_BLOCK */
#endif /* __LINUX_BIO_H */<|MERGE_RESOLUTION|>--- conflicted
+++ resolved
@@ -232,7 +232,6 @@
 	else
 		bvec_iter_advance(bio->bi_io_vec, iter, bytes);
 }
-<<<<<<< HEAD
 
 #define __bio_for_each_segment(bvl, bio, iter, start)			\
 	for (iter = (start);						\
@@ -245,28 +244,12 @@
 
 #define bio_iter_last(bvec, iter) ((iter).bi_size == (bvec).bv_len)
 
-=======
-
-#define __bio_for_each_segment(bvl, bio, iter, start)			\
-	for (iter = (start);						\
-	     (iter).bi_size &&						\
-		((bvl = bio_iter_iovec((bio), (iter))), 1);		\
-	     bio_advance_iter((bio), &(iter), (bvl).bv_len))
-
-#define bio_for_each_segment(bvl, bio, iter)				\
-	__bio_for_each_segment(bvl, bio, iter, (bio)->bi_iter)
-
-#define bio_iter_last(bvec, iter) ((iter).bi_size == (bvec).bv_len)
-
->>>>>>> 56041bf9
 static inline unsigned bio_segments(struct bio *bio)
 {
 	unsigned segs = 0;
 	struct bio_vec bv;
 	struct bvec_iter iter;
 
-<<<<<<< HEAD
-=======
 	/*
 	 * We special case discard/write same, because they interpret bi_size
 	 * differently:
@@ -278,7 +261,6 @@
 	if (bio->bi_rw & REQ_WRITE_SAME)
 		return 1;
 
->>>>>>> 56041bf9
 	bio_for_each_segment(bv, bio, iter)
 		segs++;
 
